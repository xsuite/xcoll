# copyright ############################### #
# This file is part of the Xcoll Package.   #
# Copyright (c) CERN, 2024.                 #
# ######################################### #

import json
from pathlib import Path
import xcoll as xc


path =  Path(__file__).parent / 'data'


def test_loading():
    colldb_1 = xc.CollimatorDatabase.from_yaml(path / 'colldb_lhc_run3.yaml', beam=1, ignore_crystals=False)
    colldb_2 = xc.CollimatorDatabase.from_yaml(path / 'colldb_lhc_run3_b1.yaml', ignore_crystals=False)
    colldb_3 = xc.CollimatorDatabase.from_json(path / 'colldb_lhc_run3_b1.json', ignore_crystals=False)
    with open(path / 'colldb_lhc_run3_b1.json', 'r') as fid:
        colldb_4 = xc.CollimatorDatabase.from_dict(json.load(fid), ignore_crystals=False)
    df1 = colldb_1._colldb.reindex(sorted(colldb_1._colldb.columns), axis=1)
    df2 = colldb_2._colldb.reindex(sorted(colldb_2._colldb.columns), axis=1)
    df3 = colldb_3._colldb.reindex(sorted(colldb_3._colldb.columns), axis=1)
    df4 = colldb_4._colldb.reindex(sorted(colldb_4._colldb.columns), axis=1)
    assert df1.equals(df2)
    assert df2.equals(df3)
    assert df3.equals(df4)


def test_loading_no_families():
    colldb_1 = xc.CollimatorDatabase.from_yaml(path / 'colldb_lhc_run3.yaml', beam=1, ignore_crystals=False)
    colldb_2 = xc.CollimatorDatabase.from_yaml(path / 'colldb_lhc_run3_b1_no_families.yaml', nemitt_x=3.5e-6, nemitt_y=3.5e-6, ignore_crystals=False)
    df1 = colldb_1._colldb.reindex(sorted(colldb_1._colldb.columns), axis=1)
    df2 = colldb_2._colldb.reindex(sorted(colldb_2._colldb.columns), axis=1)
    df1_no_fam = df1.drop(['family', 'overwritten_keys'], axis=1)
    df2_no_fam = df2.drop(['family', 'overwritten_keys'], axis=1)
    assert df1_no_fam.equals(df2_no_fam)


def test_loading_no_merge():
    colldb_1 = xc.CollimatorDatabase.from_yaml(path / 'colldb_lhc_run3.yaml', beam=1, ignore_crystals=False)
    colldb_2 = xc.CollimatorDatabase.from_yaml(path / 'colldb_lhc_run3_b1_no_merge.yaml', ignore_crystals=False)
    df1 = colldb_1._colldb.reindex(sorted(colldb_1._colldb.columns), axis=1)
    df2 = colldb_2._colldb.reindex(sorted(colldb_2._colldb.columns), axis=1)
    assert df1.equals(df2)

def test_loading_crystals():
    colldb_1 = xc.CollimatorDatabase.from_yaml(path / 'colldb_lhc_run3.yaml', beam=1)
    colldb_2 = xc.CollimatorDatabase.from_yaml(path / 'colldb_lhc_run3.yaml', beam=1, ignore_crystals=False)
    df1 = colldb_1._colldb.reindex(sorted(colldb_1._colldb.columns), axis=1)
    df2 = colldb_2._colldb.reindex(sorted(colldb_2._colldb.columns), axis=1)
    df2_no_cry = df2.drop(['tcpch.a4l7.b1', 'tcpcv.a6l7.b1'], axis=0)
    assert df2_no_cry.equals(df1)


def test_loading_SixTrack():
    import numpy as np
    colldb_1 = xc.CollimatorDatabase.from_yaml(path / 'colldb_lhc_run3.yaml', beam=1)
    colldb_2 = xc.CollimatorDatabase.from_SixTrack(path / 'colldb_lhc_run3_b1.dat', nemitt_x=3.5e-6, nemitt_y=3.5e-6)
    df1 = colldb_1._colldb.reindex(sorted(colldb_1._colldb.columns), axis=1)
    df2 = colldb_2._colldb.reindex(sorted(colldb_2._colldb.columns), axis=1)
    # In SixTrack loader, families are not (yet) loaded
    df1 = df1.drop(['family', 'overwritten_keys'], axis=1)
    df2 = df2.drop(['family', 'overwritten_keys'], axis=1)
    # In SixTrack loader, non-active collimators default to active
    df1_only_active = df1.drop(['tcsg.b4l7.b1', 'tcsg.e5r7.b1', 'tcsg.6r7.b1'], axis=0)
    df1_only_active = df1_only_active.drop('parking', axis=1)
    df2_only_active = df2.drop(['tcsg.b4l7.b1', 'tcsg.e5r7.b1', 'tcsg.6r7.b1'], axis=0)
    df2_only_active = df2_only_active.drop('parking', axis=1)
    assert df1_only_active.equals(df2_only_active)

<<<<<<< HEAD


def test_loading_SixTrack_crystals():
    import numpy as np
    colldb_1 = xc.CollimatorDatabase.from_yaml(path / 'colldb_lhc_run3.yaml', beam=1, ignore_crystals=False)
    colldb_2 = xc.CollimatorDatabase.from_SixTrack(path / 'colldb_lhc_run3_b1.dat', nemitt_x=3.5e-6, nemitt_y=3.5e-6, ignore_crystals=False)
    df1 = colldb_1._colldb.reindex(sorted(colldb_1._colldb.columns), axis=1)
    df2 = colldb_2._colldb.reindex(sorted(colldb_2._colldb.columns), axis=1)
    # In SixTrack loader, families are not (yet) loaded
    df1 = df1.drop(['family', 'overwritten_keys'], axis=1)
    df2 = df2.drop(['family', 'overwritten_keys'], axis=1)
    # In SixTrack loader, non-active collimators default to active
    df1_only_active = df1.drop(['tcsg.b4l7.b1', 'tcsg.e5r7.b1', 'tcsg.6r7.b1'], axis=0)
    df1_only_active = df1_only_active.drop('parking', axis=1)
    df2_only_active = df2.drop(['tcsg.b4l7.b1', 'tcsg.e5r7.b1', 'tcsg.6r7.b1'], axis=0)
    df2_only_active = df2_only_active.drop('parking', axis=1)
    df2_only_active.sort_index(axis=0, inplace=True)
    df1_only_active.sort_index(axis=0, inplace=True)
    assert df1_only_active.equals(df2_only_active)
=======
def test_dumping():
    colldb_1 = xc.CollimatorDatabase.from_yaml(path / 'colldb_lhc_run3.yaml', beam=1)
    colldb_2 = xc.CollimatorDatabase.from_yaml(path / 'colldb_lhc_run3.yaml', beam=2)
    colldb_1.write_to_yaml('out1')
    colldb_2.write_to_yaml('out2')
    colldb_3 = xc.CollimatorDatabase.from_yaml('out1.yaml', beam=1)
    colldb_4 = xc.CollimatorDatabase.from_yaml('out2.yaml', beam=2)
    df1 = colldb_1._colldb.reindex(sorted(colldb_1._colldb.columns), axis=1)
    df2 = colldb_2._colldb.reindex(sorted(colldb_2._colldb.columns), axis=1)
    df3 = colldb_3._colldb.reindex(sorted(colldb_3._colldb.columns), axis=1)
    df4 = colldb_4._colldb.reindex(sorted(colldb_4._colldb.columns), axis=1)
    assert df1.equals(df3)
    assert df2.equals(df4)
    (Path.cwd() / 'out1.yaml').unlink()
    (Path.cwd() / 'out2.yaml').unlink()
>>>>>>> 20e03cbc
<|MERGE_RESOLUTION|>--- conflicted
+++ resolved
@@ -68,8 +68,6 @@
     df2_only_active = df2_only_active.drop('parking', axis=1)
     assert df1_only_active.equals(df2_only_active)
 
-<<<<<<< HEAD
-
 
 def test_loading_SixTrack_crystals():
     import numpy as np
@@ -88,7 +86,8 @@
     df2_only_active.sort_index(axis=0, inplace=True)
     df1_only_active.sort_index(axis=0, inplace=True)
     assert df1_only_active.equals(df2_only_active)
-=======
+
+
 def test_dumping():
     colldb_1 = xc.CollimatorDatabase.from_yaml(path / 'colldb_lhc_run3.yaml', beam=1)
     colldb_2 = xc.CollimatorDatabase.from_yaml(path / 'colldb_lhc_run3.yaml', beam=2)
@@ -104,4 +103,5 @@
     assert df2.equals(df4)
     (Path.cwd() / 'out1.yaml').unlink()
     (Path.cwd() / 'out2.yaml').unlink()
->>>>>>> 20e03cbc
+
+    