# copyright ############################### #
# This file is part of the Xcoll package.   #
# Copyright (c) CERN, 2024.                 #
# ######################################### #

import numpy as np
import pytest

import xtrack as xt
import xcoll as xc
from xobjects.test_helpers import for_all_test_contexts

<<<<<<< HEAD

path = xc._pkg_root.parent / 'tests' / 'data'

=======
path = xc._pkg_root.parent / 'tests' / 'data'
>>>>>>> 313c41b9

@for_all_test_contexts
@pytest.mark.parametrize("sweep, beam", [[-300, 1], [300, 2], [3500, 3]],
                         ids=["DP pos LHC", "DP neg LHC", "DP neg SPS"])
def test_rf_sweep(sweep, beam, test_context):
    num_turns = 6000
    num_particles = 5
    if beam == 3:
        bh = 3.5e-3
        sweep *= 25
        line = xt.load(path / f'sequence_sps_q20_inj.json')['sps']
        line.insert('cavity_mid', xt.Marker(), at=2822) # Inside thick cavity as to slice it
        tt_c = line.get_table().rows['ac.*']
        assert 'ThickSliceCavity' in tt_c.element_type
    else:
        bh = 3.e-4
        line = xt.load(path / f'sequence_lhc_run3_b{beam}.json')

    line.build_tracker(_context=test_context)

    part = line.build_particles(delta=np.linspace(-0.7*bh, 0.7*bh, num_particles),
                                x_norm=0, px_norm=0, y_norm=0, py_norm=0, _context=test_context)

    rf_sweep = xc.RFSweep(line)
    rf_sweep.prepare(sweep_per_turn=sweep/num_turns)
    rf_sweep.info()
    line.track(particles=part, num_turns=num_turns)

    # This sweep is 3.5 buckets, so check that all particles are at least 3 buckets away
    # negative sweep => positive off-momentum etc
    if sweep < 0:
        assert np.all(part.delta > 3*bh)
    else:
        assert np.all(part.delta < -3*bh)


def test_rf_sweep_old_style():
    num_turns = 6000
    num_particles = 5
    line = xt.load(path / f'sequence_lhc_run3_b2.json')

    line.build_tracker()

    part = line.build_particles(delta=np.linspace(-2e-4, 2e-4, num_particles),
                                x_norm=0, px_norm=0, y_norm=0, py_norm=0)

    sweep = -300
    rf_sweep = xc.RFSweep(line)
    with pytest.warns(DeprecationWarning, match="The `sweep` argument is deprecated."):
        with pytest.warns(DeprecationWarning, match="The `num_turns` argument is deprecated."):
            rf_sweep.info(sweep=sweep, num_turns=num_turns)
    with pytest.warns(DeprecationWarning):
        rf_sweep.track(sweep=sweep, num_turns=num_turns, particles=part)

    # This sweep is 3.5 buckets, so check that all particles are at least 3 buckets away
    # negative sweep => positive off-momentum etc
    assert np.all(part.delta > 1.5e-3)<|MERGE_RESOLUTION|>--- conflicted
+++ resolved
@@ -10,13 +10,9 @@
 import xcoll as xc
 from xobjects.test_helpers import for_all_test_contexts
 
-<<<<<<< HEAD
 
 path = xc._pkg_root.parent / 'tests' / 'data'
 
-=======
-path = xc._pkg_root.parent / 'tests' / 'data'
->>>>>>> 313c41b9
 
 @for_all_test_contexts
 @pytest.mark.parametrize("sweep, beam", [[-300, 1], [300, 2], [3500, 3]],
