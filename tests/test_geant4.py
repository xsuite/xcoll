--- conflicted
+++ resolved
@@ -143,19 +143,10 @@
         xc.Geant4Engine.stop(clean=True)
 
     # Define collimator and start the FLUKA server
-<<<<<<< HEAD
-    coll = xc.Geant4Collimator(length=0.6, jaw=jaw, angle=angle, tilt=tilt, material='cu')
-    coll_name = 'tcp.c6l7.b1'
-    particle_ref = xp.Particles.reference_from_pdg_id(pdg_id='proton', p0c=6.8e12)
-    xc.Geant4Engine.start(elements=coll, names=coll_name, seed=1993, particle_ref=particle_ref,
-                          bdsim_config_file=path / 'geant4_protons.gmad')
-=======
     coll = xc.Geant4Collimator(length=0.6, jaw=jaw, angle=angle, tilt=tilt, material='Ti', geant4_id=f'g4coll_0')
     coll_name = 'tcp.c6l7.b1'
     xc.Geant4Engine.start(elements=coll, names=coll_name, seed=1993, particle_ref='proton', p0c=7.e12,
                           bdsim_config_file=path / 'geant4_protons.gmad')
-    particle_ref = xp.Particles.reference_from_pdg_id(pdg_id='proton', p0c=7.e12)
->>>>>>> 61a4e389
 
     # Particle distribution (x and y are in the frame of the collimator)
     num_part_step = num_part//5
@@ -207,263 +198,4 @@
     assert len(part.x[faulty]) <= 1  # We allow for a small margin of error
 
     # Stop the Geant4 connection
-    xc.Geant4Engine.stop(clean=True)
-<<<<<<< HEAD
-=======
-
-
-
-
-
-
-#         'CONDA_BACKUP_HOST': 'x86_64-conda-linux-gnu',
-#         'HOST': 'x86_64-conda-linux-gnu',
-#         'CONDA_BACKUP_CXX': '/apps/miniforge3/envs/Geant4/bin/x86_64-conda-linux-gnu-c++',
-#         'CONDA_BACKUP_GXX': '/apps/miniforge3/envs/Geant4/bin/x86_64-conda-linux-gnu-g++',
-#         'CONDA_BACKUP_CXXFLAGS': '-fvisibility-inlines-hidden -fmessage-length=0 -march=nocona -mtune=haswell -ftree-vectorize -fPIC -fstack-protector-strong -fno-plt -O2 -ffunction-sections -pipe -isystem /apps/miniforge3/envs/Geant4/include -fvisibility-inlines-hidden -fmessage-length=0 -march=nocona -mtune=haswell -ftree-vectorize -fPIC -fstack-protector-strong -fno-plt -O2 -ffunction-sections -pipe -isystem /apps/miniforge3/envs/Geant4/include -fvisibility-inlines-hidden -fmessage-length=0 -march=nocona -mtune=haswell -ftree-vectorize -fPIC -fstack-protector-strong -fno-plt -O2 -ffunction-sections -pipe -isystem /apps/miniforge3/envs/Geant4/include -fvisibility-inlines-hidden -fmessage-length=0 -march=nocona -mtune=haswell -ftree-vectorize -fPIC -fstack-protector-strong -fno-plt -O2 -ffunction-sections -pipe -isystem /apps/miniforge3/envs/Geant4/include',
-#         'CONDA_BACKUP_DEBUG_CXXFLAGS': '-fvisibility-inlines-hidden -fmessage-length=0 -march=nocona -mtune=haswell -ftree-vectorize -fPIC -fstack-protector-all -fno-plt -Og -g -Wall -Wextra -fvar-tracking-assignments -ffunction-sections -pipe -isystem /apps/miniforge3/envs/Geant4/include -fvisibility-inlines-hidden -fmessage-length=0 -march=nocona -mtune=haswell -ftree-vectorize -fPIC -fstack-protector-all -fno-plt -Og -g -Wall -Wextra -fvar-tracking-assignments -ffunction-sections -pipe -isystem /apps/miniforge3/envs/Geant4/include -fvisibility-inlines-hidden -fmessage-length=0 -march=nocona -mtune=haswell -ftree-vectorize -fPIC -fstack-protector-all -fno-plt -Og -g -Wall -Wextra -fvar-tracking-assignments -ffunction-sections -pipe -isystem /apps/miniforge3/envs/Geant4/include -fvisibility-inlines-hidden -fmessage-length=0 -march=nocona -mtune=haswell -ftree-vectorize -fPIC -fstack-protector-all -fno-plt -Og -g -Wall -Wextra -fvar-tracking-assignments -ffunction-sections -pipe -isystem /apps/miniforge3/envs/Geant4/include',
-#         'CONDA_BACKUP_CXX_FOR_BUILD': '/apps/miniforge3/envs/Geant4/bin/x86_64-conda-linux-gnu-c++',
-#         'CONDA_BACKUP_GFORTRAN': '/apps/miniforge3/envs/Geant4/bin/x86_64-conda-linux-gnu-gfortran',
-#         'CONDA_BACKUP_F95': '/apps/miniforge3/envs/Geant4/bin/x86_64-conda-linux-gnu-f95',
-#         'CONDA_BACKUP_FC_FOR_BUILD': '/apps/miniforge3/envs/Geant4/bin/x86_64-conda-linux-gnu-gfortran',
-#         'CONDA_BACKUP_FFLAGS': '-march=nocona -mtune=haswell -ftree-vectorize -fPIC -fstack-protector-strong -fno-plt -O2 -ffunction-sections -pipe -isystem /apps/miniforge3/envs/Geant4/include -march=nocona -mtune=haswell -ftree-vectorize -fPIC -fstack-protector-strong -fno-plt -O2 -ffunction-sections -pipe -isystem /apps/miniforge3/envs/Geant4/include -I/apps/miniforge3/envs/Geant4/include -march=nocona -mtune=haswell -ftree-vectorize -fPIC -fstack-protector-strong -fno-plt -O2 -ffunction-sections -pipe -isystem /apps/miniforge3/envs/Geant4/include -march=nocona -mtune=haswell -ftree-vectorize -fPIC -fstack-protector-strong -fno-plt -O2 -ffunction-sections -pipe -isystem /apps/miniforge3/envs/Geant4/include',
-#         'CONDA_BACKUP_FORTRANFLAGS': '-march=nocona -mtune=haswell -ftree-vectorize -fPIC -fstack-protector-strong -fno-plt -O2 -ffunction-sections -pipe -isystem /apps/miniforge3/envs/Geant4/include -march=nocona -mtune=haswell -ftree-vectorize -fPIC -fstack-protector-strong -fno-plt -O2 -ffunction-sections -pipe -isystem /apps/miniforge3/envs/Geant4/include -I/apps/miniforge3/envs/Geant4/include -march=nocona -mtune=haswell -ftree-vectorize -fPIC -fstack-protector-strong -fno-plt -O2 -ffunction-sections -pipe -isystem /apps/miniforge3/envs/Geant4/include -march=nocona -mtune=haswell -ftree-vectorize -fPIC -fstack-protector-strong -fno-plt -O2 -ffunction-sections -pipe -isystem /apps/miniforge3/envs/Geant4/include',
-#         'CONDA_BACKUP_DEBUG_FFLAGS': '-march=nocona -mtune=haswell -ftree-vectorize -fPIC -fstack-protector-strong -fno-plt -O2 -ffunction-sections -pipe -isystem /apps/miniforge3/envs/Geant4/include -march=nocona -mtune=haswell -ftree-vectorize -fPIC -fstack-protector-all -fno-plt -Og -g -Wall -Wextra -fcheck=all -fbacktrace -fimplicit-none -fvar-tracking-assignments -ffunction-sections -pipe -march=nocona -mtune=haswell -ftree-vectorize -fPIC -fstack-protector-strong -fno-plt -O2 -ffunction-sections -pipe -isystem /apps/miniforge3/envs/Geant4/include -I/apps/miniforge3/envs/Geant4/include -march=nocona -mtune=haswell -ftree-vectorize -fPIC -fstack-protector-strong -fno-plt -O2 -ffunction-sections -pipe -isystem /apps/miniforge3/envs/Geant4/include -march=nocona -mtune=haswell -ftree-vectorize -fPIC -fstack-protector-strong -fno-plt -O2 -ffunction-sections -pipe -isystem /apps/miniforge3/envs/Geant4/include',
-#         'CONDA_BACKUP_DEBUG_FORTRANFLAGS': '-march=nocona -mtune=haswell -ftree-vectorize -fPIC -fstack-protector-strong -fno-plt -O2 -ffunction-sections -pipe -isystem /apps/miniforge3/envs/Geant4/include -march=nocona -mtune=haswell -ftree-vectorize -fPIC -fstack-protector-all -fno-plt -Og -g -Wall -Wextra -fcheck=all -fbacktrace -fimplicit-none -fvar-tracking-assignments -ffunction-sections -pipe -march=nocona -mtune=haswell -ftree-vectorize -fPIC -fstack-protector-strong -fno-plt -O2 -ffunction-sections -pipe -isystem /apps/miniforge3/envs/Geant4/include -I/apps/miniforge3/envs/Geant4/include -march=nocona -mtune=haswell -ftree-vectorize -fPIC -fstack-protector-strong -fno-plt -O2 -ffunction-sections -pipe -isystem /apps/miniforge3/envs/Geant4/include -march=nocona -mtune=haswell -ftree-vectorize -fPIC -fstack-protector-strong -fno-plt -O2 -ffunction-sections -pipe -isystem /apps/miniforge3/envs/Geant4/include',
-#         'CONDA_BACKUP_FC': '/apps/miniforge3/envs/Geant4/bin/x86_64-conda-linux-gnu-gfortran',
-#         'CONDA_BACKUP_F77': '/apps/miniforge3/envs/Geant4/bin/x86_64-conda-linux-gnu-gfortran',
-#         'CONDA_BACKUP_F90': '/apps/miniforge3/envs/Geant4/bin/x86_64-conda-linux-gnu-gfortran',
-#         'CONDA_BACKUP_BUILD': 'x86_64-conda-linux-gnu',
-#         'CONDA_BACKUP_CONDA_TOOLCHAIN_HOST': 'x86_64-conda-linux-gnu',
-#         'CONDA_BACKUP_CONDA_TOOLCHAIN_BUILD': 'x86_64-conda-linux-gnu',
-#         'CONDA_BACKUP_CC': '/apps/miniforge3/envs/Geant4/bin/x86_64-conda-linux-gnu-cc',
-#         'CONDA_BACKUP_CPP': '/apps/miniforge3/envs/Geant4/bin/x86_64-conda-linux-gnu-cpp',
-#         'CONDA_BACKUP_GCC': '/apps/miniforge3/envs/Geant4/bin/x86_64-conda-linux-gnu-gcc',
-#         'CONDA_BACKUP_GCC_AR': '/apps/miniforge3/envs/Geant4/bin/x86_64-conda-linux-gnu-gcc-ar',
-#         'CONDA_BACKUP_GCC_NM': '/apps/miniforge3/envs/Geant4/bin/x86_64-conda-linux-gnu-gcc-nm',
-#         'CONDA_BACKUP_GCC_RANLIB': '/apps/miniforge3/envs/Geant4/bin/x86_64-conda-linux-gnu-gcc-ranlib',
-#         'CONDA_BACKUP_CPPFLAGS': '-DNDEBUG -D_FORTIFY_SOURCE=2 -O2 -isystem /apps/miniforge3/envs/Geant4/include -DNDEBUG -D_FORTIFY_SOURCE=2 -O2 -isystem /apps/miniforge3/envs/Geant4/include -DNDEBUG -D_FORTIFY_SOURCE=2 -O2 -isystem /apps/miniforge3/envs/Geant4/include -DNDEBUG -D_FORTIFY_SOURCE=2 -O2 -isystem /apps/miniforge3/envs/Geant4/include',
-#         'CONDA_BACKUP_CFLAGS': '-march=nocona -mtune=haswell -ftree-vectorize -fPIC -fstack-protector-strong -fno-plt -O2 -ffunction-sections -pipe -isystem /apps/miniforge3/envs/Geant4/include -march=nocona -mtune=haswell -ftree-vectorize -fPIC -fstack-protector-strong -fno-plt -O2 -ffunction-sections -pipe -isystem /apps/miniforge3/envs/Geant4/include -march=nocona -mtune=haswell -ftree-vectorize -fPIC -fstack-protector-strong -fno-plt -O2 -ffunction-sections -pipe -isystem /apps/miniforge3/envs/Geant4/include -march=nocona -mtune=haswell -ftree-vectorize -fPIC -fstack-protector-strong -fno-plt -O2 -ffunction-sections -pipe -isystem /apps/miniforge3/envs/Geant4/include',
-#         'CONDA_BACKUP_LDFLAGS': '-Wl,-O2 -Wl,--sort-common -Wl,--as-needed -Wl,-z,relro -Wl,-z,now -Wl,--disable-new-dtags -Wl,--gc-sections -Wl,--allow-shlib-undefined -Wl,-rpath,/apps/miniforge3/envs/Geant4/lib -Wl,-rpath-link,/apps/miniforge3/envs/Geant4/lib -L/apps/miniforge3/envs/Geant4/lib -Wl,-O2 -Wl,--sort-common -Wl,--as-needed -Wl,-z,relro -Wl,-z,now -Wl,--disable-new-dtags -Wl,--gc-sections -Wl,--allow-shlib-undefined -Wl,-rpath,/apps/miniforge3/envs/Geant4/lib -Wl,-rpath-link,/apps/miniforge3/envs/Geant4/lib -L/apps/miniforge3/envs/Geant4/lib -Wl,-O2 -Wl,--sort-common -Wl,--as-needed -Wl,-z,relro -Wl,-z,now -Wl,--disable-new-dtags -Wl,--gc-sections -Wl,--allow-shlib-undefined -Wl,-rpath,/apps/miniforge3/envs/Geant4/lib -Wl,-rpath-link,/apps/miniforge3/envs/Geant4/lib -L/apps/miniforge3/envs/Geant4/lib -Wl,-O2 -Wl,--sort-common -Wl,--as-needed -Wl,-z,relro -Wl,-z,now -Wl,--disable-new-dtags -Wl,--gc-sections -Wl,--allow-shlib-undefined -Wl,-rpath,/apps/miniforge3/envs/Geant4/lib -Wl,-rpath-link,/apps/miniforge3/envs/Geant4/lib -L/apps/miniforge3/envs/Geant4/lib',
-#         'CONDA_BACKUP_DEBUG_CPPFLAGS': '-D_DEBUG -D_FORTIFY_SOURCE=2 -Og -isystem /apps/miniforge3/envs/Geant4/include -D_DEBUG -D_FORTIFY_SOURCE=2 -Og -isystem /apps/miniforge3/envs/Geant4/include -D_DEBUG -D_FORTIFY_SOURCE=2 -Og -isystem /apps/miniforge3/envs/Geant4/include -D_DEBUG -D_FORTIFY_SOURCE=2 -Og -isystem /apps/miniforge3/envs/Geant4/include',
-#         'CONDA_BACKUP_DEBUG_CFLAGS': '-march=nocona -mtune=haswell -ftree-vectorize -fPIC -fstack-protector-all -fno-plt -Og -g -Wall -Wextra -fvar-tracking-assignments -ffunction-sections -pipe -isystem /apps/miniforge3/envs/Geant4/include -march=nocona -mtune=haswell -ftree-vectorize -fPIC -fstack-protector-all -fno-plt -Og -g -Wall -Wextra -fvar-tracking-assignments -ffunction-sections -pipe -isystem /apps/miniforge3/envs/Geant4/include -march=nocona -mtune=haswell -ftree-vectorize -fPIC -fstack-protector-all -fno-plt -Og -g -Wall -Wextra -fvar-tracking-assignments -ffunction-sections -pipe -isystem /apps/miniforge3/envs/Geant4/include -march=nocona -mtune=haswell -ftree-vectorize -fPIC -fstack-protector-all -fno-plt -Og -g -Wall -Wextra -fvar-tracking-assignments -ffunction-sections -pipe -isystem /apps/miniforge3/envs/Geant4/include',
-#         'CONDA_BACKUP_CMAKE_PREFIX_PATH': '/apps/miniforge3/envs/Geant4:/apps/miniforge3/envs/Geant4/x86_64-conda-linux-gnu/sysroot/usr',
-#         'CONDA_BACKUP__CONDA_PYTHON_SYSCONFIGDATA_NAME': '_sysconfigdata_x86_64_conda_cos6_linux_gnu',
-#         'CONDA_BACKUP_CONDA_BUILD_SYSROOT': '/apps/miniforge3/envs/Geant4/x86_64-conda-linux-gnu/sysroot',
-#         'CONDA_BACKUP_CC_FOR_BUILD': '/apps/miniforge3/envs/Geant4/bin/x86_64-conda-linux-gnu-cc',
-#         'CONDA_BACKUP_build_alias': 'x86_64-conda-linux-gnu',
-#         'CONDA_BACKUP_host_alias': 'x86_64-conda-linux-gnu',
-#         'CONDA_BACKUP_MESON_ARGS': '-Dbuildtype=release',
-#         'CONDA_BACKUP_ADDR2LINE': '/apps/miniforge3/envs/Geant4/bin/x86_64-conda-linux-gnu-addr2line',
-#         'CONDA_BACKUP_AR': '/apps/miniforge3/envs/Geant4/bin/x86_64-conda-linux-gnu-ar',
-#         'CONDA_BACKUP_AS': '/apps/miniforge3/envs/Geant4/bin/x86_64-conda-linux-gnu-as',
-#         'CONDA_BACKUP_CXXFILT': '/apps/miniforge3/envs/Geant4/bin/x86_64-conda-linux-gnu-c++filt',
-#         'CONDA_BACKUP_ELFEDIT': '/apps/miniforge3/envs/Geant4/bin/x86_64-conda-linux-gnu-elfedit',
-#         'CONDA_BACKUP_GPROF': '/apps/miniforge3/envs/Geant4/bin/x86_64-conda-linux-gnu-gprof',
-#         'CONDA_BACKUP_LD': '/apps/miniforge3/envs/Geant4/bin/x86_64-conda-linux-gnu-ld',
-#         'CONDA_BACKUP_LD_GOLD': '/apps/miniforge3/envs/Geant4/bin/x86_64-conda-linux-gnu-ld.gold',
-#         'CONDA_BACKUP_NM': '/apps/miniforge3/envs/Geant4/bin/x86_64-conda-linux-gnu-nm',
-#         'CONDA_BACKUP_OBJCOPY': '/apps/miniforge3/envs/Geant4/bin/x86_64-conda-linux-gnu-objcopy',
-#         'CONDA_BACKUP_OBJDUMP': '/apps/miniforge3/envs/Geant4/bin/x86_64-conda-linux-gnu-objdump',
-#         'CONDA_BACKUP_RANLIB': '/apps/miniforge3/envs/Geant4/bin/x86_64-conda-linux-gnu-ranlib',
-#         'CONDA_BACKUP_READELF': '/apps/miniforge3/envs/Geant4/bin/x86_64-conda-linux-gnu-readelf',
-#         'CONDA_BACKUP_SIZE': '/apps/miniforge3/envs/Geant4/bin/x86_64-conda-linux-gnu-size',
-#         'CONDA_BACKUP_STRINGS': '/apps/miniforge3/envs/Geant4/bin/x86_64-conda-linux-gnu-strings',
-#         'CONDA_BACKUP_STRIP': '/apps/miniforge3/envs/Geant4/bin/x86_64-conda-linux-gnu-strip',
-#         'CXX': '/apps/miniforge3/envs/Geant4/bin/x86_64-conda-linux-gnu-c++',
-#         'GXX': '/apps/miniforge3/envs/Geant4/bin/x86_64-conda-linux-gnu-g++',
-#         'CXXFLAGS': '-fvisibility-inlines-hidden -fmessage-length=0 -march=nocona -mtune=haswell -ftree-vectorize -fPIC -fstack-protector-strong -fno-plt -O2 -ffunction-sections -pipe -isystem /apps/miniforge3/envs/Geant4/include -fvisibility-inlines-hidden -fmessage-length=0 -march=nocona -mtune=haswell -ftree-vectorize -fPIC -fstack-protector-strong -fno-plt -O2 -ffunction-sections -pipe -isystem /apps/miniforge3/envs/Geant4/include -fvisibility-inlines-hidden -fmessage-length=0 -march=nocona -mtune=haswell -ftree-vectorize -fPIC -fstack-protector-strong -fno-plt -O2 -ffunction-sections -pipe -isystem /apps/miniforge3/envs/Geant4/include -fvisibility-inlines-hidden -fmessage-length=0 -march=nocona -mtune=haswell -ftree-vectorize -fPIC -fstack-protector-strong -fno-plt -O2 -ffunction-sections -pipe -isystem /apps/miniforge3/envs/Geant4/include -fvisibility-inlines-hidden -fmessage-length=0 -march=nocona -mtune=haswell -ftree-vectorize -fPIC -fstack-protector-strong -fno-plt -O2 -ffunction-sections -pipe -isystem /apps/miniforge3/envs/Geant4/include',
-#         'DEBUG_CXXFLAGS': '-fvisibility-inlines-hidden -fmessage-length=0 -march=nocona -mtune=haswell -ftree-vectorize -fPIC -fstack-protector-all -fno-plt -Og -g -Wall -Wextra -fvar-tracking-assignments -ffunction-sections -pipe -isystem /apps/miniforge3/envs/Geant4/include -fvisibility-inlines-hidden -fmessage-length=0 -march=nocona -mtune=haswell -ftree-vectorize -fPIC -fstack-protector-all -fno-plt -Og -g -Wall -Wextra -fvar-tracking-assignments -ffunction-sections -pipe -isystem /apps/miniforge3/envs/Geant4/include -fvisibility-inlines-hidden -fmessage-length=0 -march=nocona -mtune=haswell -ftree-vectorize -fPIC -fstack-protector-all -fno-plt -Og -g -Wall -Wextra -fvar-tracking-assignments -ffunction-sections -pipe -isystem /apps/miniforge3/envs/Geant4/include -fvisibility-inlines-hidden -fmessage-length=0 -march=nocona -mtune=haswell -ftree-vectorize -fPIC -fstack-protector-all -fno-plt -Og -g -Wall -Wextra -fvar-tracking-assignments -ffunction-sections -pipe -isystem /apps/miniforge3/envs/Geant4/include -fvisibility-inlines-hidden -fmessage-length=0 -march=nocona -mtune=haswell -ftree-vectorize -fPIC -fstack-protector-all -fno-plt -Og -g -Wall -Wextra -fvar-tracking-assignments -ffunction-sections -pipe -isystem /apps/miniforge3/envs/Geant4/include',
-#         'CXX_FOR_BUILD': '/apps/miniforge3/envs/Geant4/bin/x86_64-conda-linux-gnu-c++',
-#         'GFORTRAN': '/apps/miniforge3/envs/Geant4/bin/x86_64-conda-linux-gnu-gfortran',
-#         'F95': '/apps/miniforge3/envs/Geant4/bin/x86_64-conda-linux-gnu-f95',
-#         'FC_FOR_BUILD': '/apps/miniforge3/envs/Geant4/bin/x86_64-conda-linux-gnu-gfortran',
-#         'FFLAGS': '-march=nocona -mtune=haswell -ftree-vectorize -fPIC -fstack-protector-strong -fno-plt -O2 -ffunction-sections -pipe -isystem /apps/miniforge3/envs/Geant4/include -I/apps/miniforge3/envs/Geant4/include -march=nocona -mtune=haswell -ftree-vectorize -fPIC -fstack-protector-strong -fno-plt -O2 -ffunction-sections -pipe -isystem /apps/miniforge3/envs/Geant4/include -march=nocona -mtune=haswell -ftree-vectorize -fPIC -fstack-protector-strong -fno-plt -O2 -ffunction-sections -pipe -isystem /apps/miniforge3/envs/Geant4/include -I/apps/miniforge3/envs/Geant4/include -march=nocona -mtune=haswell -ftree-vectorize -fPIC -fstack-protector-strong -fno-plt -O2 -ffunction-sections -pipe -isystem /apps/miniforge3/envs/Geant4/include -march=nocona -mtune=haswell -ftree-vectorize -fPIC -fstack-protector-strong -fno-plt -O2 -ffunction-sections -pipe -isystem /apps/miniforge3/envs/Geant4/include',
-#         'FORTRANFLAGS': '-march=nocona -mtune=haswell -ftree-vectorize -fPIC -fstack-protector-strong -fno-plt -O2 -ffunction-sections -pipe -isystem /apps/miniforge3/envs/Geant4/include -I/apps/miniforge3/envs/Geant4/include -march=nocona -mtune=haswell -ftree-vectorize -fPIC -fstack-protector-strong -fno-plt -O2 -ffunction-sections -pipe -isystem /apps/miniforge3/envs/Geant4/include -march=nocona -mtune=haswell -ftree-vectorize -fPIC -fstack-protector-strong -fno-plt -O2 -ffunction-sections -pipe -isystem /apps/miniforge3/envs/Geant4/include -I/apps/miniforge3/envs/Geant4/include -march=nocona -mtune=haswell -ftree-vectorize -fPIC -fstack-protector-strong -fno-plt -O2 -ffunction-sections -pipe -isystem /apps/miniforge3/envs/Geant4/include -march=nocona -mtune=haswell -ftree-vectorize -fPIC -fstack-protector-strong -fno-plt -O2 -ffunction-sections -pipe -isystem /apps/miniforge3/envs/Geant4/include',
-#         'DEBUG_FFLAGS': '-march=nocona -mtune=haswell -ftree-vectorize -fPIC -fstack-protector-strong -fno-plt -O2 -ffunction-sections -pipe -isystem /apps/miniforge3/envs/Geant4/include -I/apps/miniforge3/envs/Geant4/include -march=nocona -mtune=haswell -ftree-vectorize -fPIC -fstack-protector-all -fno-plt -Og -g -Wall -Wextra -fcheck=all -fbacktrace -fimplicit-none -fvar-tracking-assignments -ffunction-sections -pipe -march=nocona -mtune=haswell -ftree-vectorize -fPIC -fstack-protector-strong -fno-plt -O2 -ffunction-sections -pipe -isystem /apps/miniforge3/envs/Geant4/include -march=nocona -mtune=haswell -ftree-vectorize -fPIC -fstack-protector-strong -fno-plt -O2 -ffunction-sections -pipe -isystem /apps/miniforge3/envs/Geant4/include -I/apps/miniforge3/envs/Geant4/include -march=nocona -mtune=haswell -ftree-vectorize -fPIC -fstack-protector-strong -fno-plt -O2 -ffunction-sections -pipe -isystem /apps/miniforge3/envs/Geant4/include -march=nocona -mtune=haswell -ftree-vectorize -fPIC -fstack-protector-strong -fno-plt -O2 -ffunction-sections -pipe -isystem /apps/miniforge3/envs/Geant4/include',
-#         'DEBUG_FORTRANFLAGS': '-march=nocona -mtune=haswell -ftree-vectorize -fPIC -fstack-protector-strong -fno-plt -O2 -ffunction-sections -pipe -isystem /apps/miniforge3/envs/Geant4/include -I/apps/miniforge3/envs/Geant4/include -march=nocona -mtune=haswell -ftree-vectorize -fPIC -fstack-protector-all -fno-plt -Og -g -Wall -Wextra -fcheck=all -fbacktrace -fimplicit-none -fvar-tracking-assignments -ffunction-sections -pipe -march=nocona -mtune=haswell -ftree-vectorize -fPIC -fstack-protector-strong -fno-plt -O2 -ffunction-sections -pipe -isystem /apps/miniforge3/envs/Geant4/include -march=nocona -mtune=haswell -ftree-vectorize -fPIC -fstack-protector-strong -fno-plt -O2 -ffunction-sections -pipe -isystem /apps/miniforge3/envs/Geant4/include -I/apps/miniforge3/envs/Geant4/include -march=nocona -mtune=haswell -ftree-vectorize -fPIC -fstack-protector-strong -fno-plt -O2 -ffunction-sections -pipe -isystem /apps/miniforge3/envs/Geant4/include -march=nocona -mtune=haswell -ftree-vectorize -fPIC -fstack-protector-strong -fno-plt -O2 -ffunction-sections -pipe -isystem /apps/miniforge3/envs/Geant4/include',
-#         'FC': '/apps/miniforge3/envs/Geant4/bin/x86_64-conda-linux-gnu-gfortran',
-#         'F77': '/apps/miniforge3/envs/Geant4/bin/x86_64-conda-linux-gnu-gfortran',
-#         'F90': '/apps/miniforge3/envs/Geant4/bin/x86_64-conda-linux-gnu-gfortran',
-#         'BUILD': 'x86_64-conda-linux-gnu',
-#         'CONDA_TOOLCHAIN_HOST': 'x86_64-conda-linux-gnu',
-#         'CONDA_TOOLCHAIN_BUILD': 'x86_64-conda-linux-gnu',
-#         'CC': '/apps/miniforge3/envs/Geant4/bin/x86_64-conda-linux-gnu-cc',
-#         'CPP': '/apps/miniforge3/envs/Geant4/bin/x86_64-conda-linux-gnu-cpp',
-#         'GCC': '/apps/miniforge3/envs/Geant4/bin/x86_64-conda-linux-gnu-gcc',
-#         'GCC_AR': '/apps/miniforge3/envs/Geant4/bin/x86_64-conda-linux-gnu-gcc-ar',
-#         'GCC_NM': '/apps/miniforge3/envs/Geant4/bin/x86_64-conda-linux-gnu-gcc-nm',
-#         'GCC_RANLIB': '/apps/miniforge3/envs/Geant4/bin/x86_64-conda-linux-gnu-gcc-ranlib',
-#         'CPPFLAGS': '-DNDEBUG -D_FORTIFY_SOURCE=2 -O2 -isystem /apps/miniforge3/envs/Geant4/include -DNDEBUG -D_FORTIFY_SOURCE=2 -O2 -isystem /apps/miniforge3/envs/Geant4/include -DNDEBUG -D_FORTIFY_SOURCE=2 -O2 -isystem /apps/miniforge3/envs/Geant4/include -DNDEBUG -D_FORTIFY_SOURCE=2 -O2 -isystem /apps/miniforge3/envs/Geant4/include -DNDEBUG -D_FORTIFY_SOURCE=2 -O2 -isystem /apps/miniforge3/envs/Geant4/include',
-#         'CFLAGS': '-march=nocona -mtune=haswell -ftree-vectorize -fPIC -fstack-protector-strong -fno-plt -O2 -ffunction-sections -pipe -isystem /apps/miniforge3/envs/Geant4/include -march=nocona -mtune=haswell -ftree-vectorize -fPIC -fstack-protector-strong -fno-plt -O2 -ffunction-sections -pipe -isystem /apps/miniforge3/envs/Geant4/include -march=nocona -mtune=haswell -ftree-vectorize -fPIC -fstack-protector-strong -fno-plt -O2 -ffunction-sections -pipe -isystem /apps/miniforge3/envs/Geant4/include -march=nocona -mtune=haswell -ftree-vectorize -fPIC -fstack-protector-strong -fno-plt -O2 -ffunction-sections -pipe -isystem /apps/miniforge3/envs/Geant4/include -march=nocona -mtune=haswell -ftree-vectorize -fPIC -fstack-protector-strong -fno-plt -O2 -ffunction-sections -pipe -isystem /apps/miniforge3/envs/Geant4/include',
-#         'LDFLAGS': '-Wl,-O2 -Wl,--sort-common -Wl,--as-needed -Wl,-z,relro -Wl,-z,now -Wl,--disable-new-dtags -Wl,--gc-sections -Wl,--allow-shlib-undefined -Wl,-rpath,/apps/miniforge3/envs/Geant4/lib -Wl,-rpath-link,/apps/miniforge3/envs/Geant4/lib -L/apps/miniforge3/envs/Geant4/lib -Wl,-O2 -Wl,--sort-common -Wl,--as-needed -Wl,-z,relro -Wl,-z,now -Wl,--disable-new-dtags -Wl,--gc-sections -Wl,--allow-shlib-undefined -Wl,-rpath,/apps/miniforge3/envs/Geant4/lib -Wl,-rpath-link,/apps/miniforge3/envs/Geant4/lib -L/apps/miniforge3/envs/Geant4/lib -Wl,-O2 -Wl,--sort-common -Wl,--as-needed -Wl,-z,relro -Wl,-z,now -Wl,--disable-new-dtags -Wl,--gc-sections -Wl,--allow-shlib-undefined -Wl,-rpath,/apps/miniforge3/envs/Geant4/lib -Wl,-rpath-link,/apps/miniforge3/envs/Geant4/lib -L/apps/miniforge3/envs/Geant4/lib -Wl,-O2 -Wl,--sort-common -Wl,--as-needed -Wl,-z,relro -Wl,-z,now -Wl,--disable-new-dtags -Wl,--gc-sections -Wl,--allow-shlib-undefined -Wl,-rpath,/apps/miniforge3/envs/Geant4/lib -Wl,-rpath-link,/apps/miniforge3/envs/Geant4/lib -L/apps/miniforge3/envs/Geant4/lib -Wl,-O2 -Wl,--sort-common -Wl,--as-needed -Wl,-z,relro -Wl,-z,now -Wl,--disable-new-dtags -Wl,--gc-sections -Wl,--allow-shlib-undefined -Wl,-rpath,/apps/miniforge3/envs/Geant4/lib -Wl,-rpath-link,/apps/miniforge3/envs/Geant4/lib -L/apps/miniforge3/envs/Geant4/lib',
-#         'DEBUG_CPPFLAGS': '-D_DEBUG -D_FORTIFY_SOURCE=2 -Og -isystem /apps/miniforge3/envs/Geant4/include -D_DEBUG -D_FORTIFY_SOURCE=2 -Og -isystem /apps/miniforge3/envs/Geant4/include -D_DEBUG -D_FORTIFY_SOURCE=2 -Og -isystem /apps/miniforge3/envs/Geant4/include -D_DEBUG -D_FORTIFY_SOURCE=2 -Og -isystem /apps/miniforge3/envs/Geant4/include -D_DEBUG -D_FORTIFY_SOURCE=2 -Og -isystem /apps/miniforge3/envs/Geant4/include',
-#         'DEBUG_CFLAGS': '-march=nocona -mtune=haswell -ftree-vectorize -fPIC -fstack-protector-all -fno-plt -Og -g -Wall -Wextra -fvar-tracking-assignments -ffunction-sections -pipe -isystem /apps/miniforge3/envs/Geant4/include -march=nocona -mtune=haswell -ftree-vectorize -fPIC -fstack-protector-all -fno-plt -Og -g -Wall -Wextra -fvar-tracking-assignments -ffunction-sections -pipe -isystem /apps/miniforge3/envs/Geant4/include -march=nocona -mtune=haswell -ftree-vectorize -fPIC -fstack-protector-all -fno-plt -Og -g -Wall -Wextra -fvar-tracking-assignments -ffunction-sections -pipe -isystem /apps/miniforge3/envs/Geant4/include -march=nocona -mtune=haswell -ftree-vectorize -fPIC -fstack-protector-all -fno-plt -Og -g -Wall -Wextra -fvar-tracking-assignments -ffunction-sections -pipe -isystem /apps/miniforge3/envs/Geant4/include -march=nocona -mtune=haswell -ftree-vectorize -fPIC -fstack-protector-all -fno-plt -Og -g -Wall -Wextra -fvar-tracking-assignments -ffunction-sections -pipe -isystem /apps/miniforge3/envs/Geant4/include',
-#         'CMAKE_PREFIX_PATH': '/apps/miniforge3/envs/Geant4:/apps/miniforge3/envs/Geant4/x86_64-conda-linux-gnu/sysroot/usr',
-#         '_CONDA_PYTHON_SYSCONFIGDATA_NAME': '_sysconfigdata_x86_64_conda_cos6_linux_gnu',
-#         'CONDA_BUILD_SYSROOT': '/apps/miniforge3/envs/Geant4/x86_64-conda-linux-gnu/sysroot',
-#         'CC_FOR_BUILD': '/apps/miniforge3/envs/Geant4/bin/x86_64-conda-linux-gnu-cc',
-#         'build_alias': 'x86_64-conda-linux-gnu',
-#         'host_alias': 'x86_64-conda-linux-gnu',
-#         'MESON_ARGS': '-Dbuildtype=release',
-#         'ADDR2LINE': '/apps/miniforge3/envs/Geant4/bin/x86_64-conda-linux-gnu-addr2line',
-#         'AR': '/apps/miniforge3/envs/Geant4/bin/x86_64-conda-linux-gnu-ar',
-#         'AS': '/apps/miniforge3/envs/Geant4/bin/x86_64-conda-linux-gnu-as',
-#         'CXXFILT': '/apps/miniforge3/envs/Geant4/bin/x86_64-conda-linux-gnu-c++filt',
-#         'ELFEDIT': '/apps/miniforge3/envs/Geant4/bin/x86_64-conda-linux-gnu-elfedit',
-#         'GPROF': '/apps/miniforge3/envs/Geant4/bin/x86_64-conda-linux-gnu-gprof',
-#         'LD': '/apps/miniforge3/envs/Geant4/bin/x86_64-conda-linux-gnu-ld',
-#         'NM': '/apps/miniforge3/envs/Geant4/bin/x86_64-conda-linux-gnu-nm',
-#         'OBJCOPY': '/apps/miniforge3/envs/Geant4/bin/x86_64-conda-linux-gnu-objcopy',
-#         'OBJDUMP': '/apps/miniforge3/envs/Geant4/bin/x86_64-conda-linux-gnu-objdump',
-#         'RANLIB': '/apps/miniforge3/envs/Geant4/bin/x86_64-conda-linux-gnu-ranlib',
-#         'READELF': '/apps/miniforge3/envs/Geant4/bin/x86_64-conda-linux-gnu-readelf',
-#         'SIZE': '/apps/miniforge3/envs/Geant4/bin/x86_64-conda-linux-gnu-size',
-#         'STRINGS': '/apps/miniforge3/envs/Geant4/bin/x86_64-conda-linux-gnu-strings',
-#         'STRIP': '/apps/miniforge3/envs/Geant4/bin/x86_64-conda-linux-gnu-strip',
-#         'LD_GOLD': '/apps/miniforge3/envs/Geant4/bin/x86_64-conda-linux-gnu-ld.gold',
-#         'G4NEUTRONHPDATA': '/newhome/fvanderv/pythondev/G4NDL4.5',
-#         'G4LEDATA': '/newhome/fvanderv/pythondev/G4EMLOW7.3',
-#         'G4LEVELGAMMADATA': '/newhome/fvanderv/pythondev/PhotonEvaporation5.2',
-#         'G4RADIOACTIVEDATA': '/newhome/fvanderv/pythondev/RadioactiveDecay5.2',
-#         'G4NEUTRONXSDATA': '/newhome/fvanderv/pythondev/G4NEUTRONXS1.4',
-#         'G4PIIDATA': '/newhome/fvanderv/pythondev/G4PII1.3',
-#         'G4REALSURFACEDATA': '/newhome/fvanderv/pythondev/RealSurface2.1.1',
-#         'G4SAIDXSDATA': '/newhome/fvanderv/pythondev/G4SAIDDATA1.1',
-#         'G4ABLADATA': '/newhome/fvanderv/pythondev/G4ABLA3.1',
-#         'G4ENSDFSTATEDATA': '/newhome/fvanderv/pythondev/G4ENSDFSTATE2.2',
-#         'LD_LIBRARY_PATH': '/newhome/fvanderv/pythondev/bdsim/bin/../lib',
-#         'ROOT_INCLUDE_PATH': '/newhome/fvanderv/pythondev/bdsim/bin/../include/bdsim/:/newhome/fvanderv/pythondev/bdsim/bin/../include/bdsim/analysis/:/newhome/fvanderv/pythondev/bdsim/bin/../include/bdsim/parser/',
-#         'CONDA_BACKUP_DWP': '/apps/miniforge3/envs/Geant4/bin/x86_64-conda-linux-gnu-dwp',
-#         'CONDA_PREFIX_2': '/apps/miniforge3/envs/xcoll',
-#         'DWP': '/apps/miniforge3/envs/Geant4/bin/x86_64-conda-linux-gnu-dwp',
-#         'CMAKE_ARGS': '-DCMAKE_AR=/apps/miniforge3/envs/Geant4/bin/x86_64-conda-linux-gnu-ar -DCMAKE_CXX_COMPILER_AR=/apps/miniforge3/envs/Geant4/bin/x86_64-conda-linux-gnu-gcc-ar -DCMAKE_C_COMPILER_AR=/apps/miniforge3/envs/Geant4/bin/x86_64-conda-linux-gnu-gcc-ar -DCMAKE_RANLIB=/apps/miniforge3/envs/Geant4/bin/x86_64-conda-linux-gnu-ranlib -DCMAKE_CXX_COMPILER_RANLIB=/apps/miniforge3/envs/Geant4/bin/x86_64-conda-linux-gnu-gcc-ranlib -DCMAKE_C_COMPILER_RANLIB=/apps/miniforge3/envs/Geant4/bin/x86_64-conda-linux-gnu-gcc-ranlib -DCMAKE_LINKER=/apps/miniforge3/envs/Geant4/bin/x86_64-conda-linux-gnu-ld -DCMAKE_STRIP=/apps/miniforge3/envs/Geant4/bin/x86_64-conda-linux-gnu-strip -DCMAKE_BUILD_TYPE=Release',
-#         'PYTHIA8': '/apps/miniforge3/envs/Geant4',
-#         'PYTHIA8_DIR': '/apps/miniforge3/envs/Geant4',
-#         'PYTHIA8DATA': '/apps/miniforge3/envs/Geant4/share/Pythia8/xmldoc',
-#         'ROOTSYS': '/apps/miniforge3/envs/Geant4',
-#         'GSETTINGS_SCHEMA_DIR_CONDA_BACKUP': '',
-#         'GSETTINGS_SCHEMA_DIR': '/apps/miniforge3/envs/Geant4/share/glib-2.0/schemas',
-#         'XML_CATALOG_FILES': 'file:///apps/miniforge3/envs/Geant4/etc/xml/catalog file:///etc/xml/catalog',
-
-
-# import os
-# _old_os_environ = dict(os.environ)
-# geant4_dir = '/newhome/fvanderv/pythondev/'
-# geant4_env = {
-#         'G4NEUTRONHPDATA': geant4_dir + 'G4NDL4.5',
-#         'G4LEDATA': geant4_dir + 'G4EMLOW7.3',
-#         'G4LEVELGAMMADATA': geant4_dir + 'PhotonEvaporation5.2',
-#         'G4RADIOACTIVEDATA': geant4_dir + 'RadioactiveDecay5.2',
-#         'G4NEUTRONXSDATA': geant4_dir + 'G4NEUTRONXS1.4',
-#         'G4PIIDATA': geant4_dir + 'G4PII1.3',
-#         'G4REALSURFACEDATA': geant4_dir + 'RealSurface2.1.1',
-#         'G4SAIDXSDATA': geant4_dir + 'G4SAIDDATA1.1',
-#         'G4ABLADATA': geant4_dir + 'G4ABLA3.1',
-#         'G4ENSDFSTATEDATA': geant4_dir + 'G4ENSDFSTATE2.2',
-#         'LD_LIBRARY_PATH': geant4_dir + 'bdsim/lib',
-#         'ROOT_INCLUDE_PATH': geant4_dir + 'bdsim//include/bdsim/:' + geant4_dir + 'bdsim/include/bdsim/analysis/:' + geant4_dir + 'bdsim/include/bdsim/parser/',
-#         # 'CONDA_BACKUP_DWP': '/apps/miniforge3/envs/Geant4/bin/x86_64-conda-linux-gnu-dwp',
-#         # 'CONDA_PREFIX_2': '/apps/miniforge3/envs/xcoll',
-#         # 'DWP': '/apps/miniforge3/envs/Geant4/bin/x86_64-conda-linux-gnu-dwp',
-#         # 'CMAKE_ARGS': '-DCMAKE_AR=/apps/miniforge3/envs/Geant4/bin/x86_64-conda-linux-gnu-ar -DCMAKE_CXX_COMPILER_AR=/apps/miniforge3/envs/Geant4/bin/x86_64-conda-linux-gnu-gcc-ar -DCMAKE_C_COMPILER_AR=/apps/miniforge3/envs/Geant4/bin/x86_64-conda-linux-gnu-gcc-ar -DCMAKE_RANLIB=/apps/miniforge3/envs/Geant4/bin/x86_64-conda-linux-gnu-ranlib -DCMAKE_CXX_COMPILER_RANLIB=/apps/miniforge3/envs/Geant4/bin/x86_64-conda-linux-gnu-gcc-ranlib -DCMAKE_C_COMPILER_RANLIB=/apps/miniforge3/envs/Geant4/bin/x86_64-conda-linux-gnu-gcc-ranlib -DCMAKE_LINKER=/apps/miniforge3/envs/Geant4/bin/x86_64-conda-linux-gnu-ld -DCMAKE_STRIP=/apps/miniforge3/envs/Geant4/bin/x86_64-conda-linux-gnu-strip -DCMAKE_BUILD_TYPE=Release',
-#         'PYTHIA8': '/apps/miniforge3/envs/Geant4',
-#         'PYTHIA8_DIR': '/apps/miniforge3/envs/Geant4',
-#         'PYTHIA8DATA': '/apps/miniforge3/envs/Geant4/share/Pythia8/xmldoc',
-#         'ROOTSYS': '/apps/miniforge3/envs/Geant4',
-# }
-# for kk, val in geant4_env.items():
-#     os.environ[kk] = val
-# # This is not enough: need to pip install collimasim to get pybind etc
-# # sys.path.append((xc._pkg_root / 'scattering_routines' / 'geant4').as_posix())
-
-
-# os.environ.clear()
-# os.environ.update(_old_os_environ)
-
-
-
-
-
-
-# import numpy as np
-# import pytest
-# import time
-
-# import xobjects as xo
-# import xpart as xp
-# import xcoll as xc
-
-# #import pydevd
-# #pydevd.settrace(suspend=True)
-# #pydevd.settrace('127.0.0.1', port=5678, stdoutToServer=True, stderrToServer=True, suspend=True)
-
-# import collimasim as cs
-
-# path = xc._pkg_root.parent / 'tests' / 'data'
-
-# jaw = 0.001
-# #jaw = [0.0013, -0.002789]
-# #jaw = [-1.2e-6, -3.2e-3]
-# angle = 0
-
-# tilt = 0    # For now, need to implement test for tilted jaws
-# _ACCURACY = 1.5e-12  # Anything in this region around the jaw might or might not hit; we can't be sure
-# num_part = 50
-# _capacity = num_part*2
-# jaw_band = 2.e-9
-
-# # If a previous test failed, stop the server manually
-# if xc.Geant4Engine.is_running():
-#     xc.Geant4Engine.stop(clean=True)
-
-# # Define collimator and start the Geant4 server
-# coll = xc.Geant4Collimator(length=0.6, jaw=0.001, angle=0, tilt=0, material='Ti', geant4_id=f'g4coll_0')
-# xc.Geant4Engine.start(elements=coll, seed=1993, particle_ref='proton', p0c=7.e12,
-#                       bdsim_config_file=str(path / 'geant4_protons.gmad'))
-
-# # Particle distribution (x and y are in the frame of the collimator)
-# num_part_step = num_part//5
-# context = xo.ContextCpu()
-# particle_ref = xp.Particles(mass0=xp.PROTON_MASS_EV, q0=1, p0c=7e12, _context=context)
-# x = np.random.uniform(-0.02, 0.02, num_part_step)
-# x = np.concatenate([x, np.random.uniform(coll.jaw_L - jaw_band, coll.jaw_L -_ACCURACY, num_part_step)])
-# x = np.concatenate([x, np.random.uniform(coll.jaw_L +_ACCURACY, coll.jaw_L + jaw_band, num_part_step)])
-# x = np.concatenate([x, np.random.uniform(coll.jaw_R - jaw_band, coll.jaw_R -_ACCURACY, num_part_step)])
-# x = np.concatenate([x, np.random.uniform(coll.jaw_R +_ACCURACY, coll.jaw_R + jaw_band, num_part_step)])
-# y = np.random.uniform(-0.02, 0.02, 5*num_part_step)
-# x_new = np.cos(np.deg2rad(angle))*x - np.sin(np.deg2rad(angle))*y
-# y_new = np.sin(np.deg2rad(angle))*x + np.cos(np.deg2rad(angle))*y
-# part_init = xp.build_particles(x=x_new, y=y_new, particle_ref=xc.Geant4Engine().particle_ref,
-#                                _capacity=_capacity)
-
-# mask = np.concatenate([(x >= min(coll.jaw_LU, coll.jaw_LD)) | (x <= max(coll.jaw_RU, coll.jaw_RD)),
-#                       np.full(5*num_part_step, False)])
-# hit_ids = part_init.particle_id[mask & (part_init.state > 0)]
-# not_hit_ids = part_init.particle_id[~mask & (part_init.state > 0)]
-
-# # TODO: jaw tilts, and particle angles
-
-# # Track
-# part = part_init.copy()
-# coll.track(part)
-# mask_hit = np.isin(part.parent_particle_id, hit_ids)
-# mask_not_hit = np.isin(part.parent_particle_id, not_hit_ids)
-# # Particles that are supposed to not have hit the collimator, but have a kick or are dead, are considered faulty
-# #assert not np.any(abs(part.px[mask_not_hit]) > _ACCURACY)
-# #assert not np.any(abs(part.py[mask_not_hit]) > _ACCURACY)
-# #assert not np.any(part.state[mask_not_hit] < 1)
-
-# # Particles that are supposed to have hit the collimator, but are alive and have no kick, are considered faulty
-# ##faulty =  mask_hit & (abs(part.px) < _ACCURACY) & (abs(part.py) < _ACCURACY)
-# #f#aulty &= (part.state > 0)
-# #assert len(part.x[faulty]) <= 1  # We allow for a small margin of error
-
-# xc.Geant4Engine.stop()
-# print('hej')
-
-# xc.Geant4Engine.start(elements=coll, seed=1993, particle_ref='proton', p0c=7.e12,
-#                       bdsim_config_file=str(path / 'geant4_protons.gmad'))
-# part2 = part_init.copy()
-# coll.track(part2)
->>>>>>> 61a4e389
+    xc.Geant4Engine.stop(clean=True)