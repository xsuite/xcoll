# copyright ############################### #
# This file is part of the Xcoll package.   #
# Copyright (c) CERN, 2025.                 #
# ######################################### #

import pytest
import numpy as np
from pathlib import Path

import xpart as xp
import xtrack as xt
import xcoll as xc
try:
    import rpyc
except ImportError as e:
    rpyc = None

path = Path(__file__).parent / 'data'


# TODO: particle angles

jaws = [0.001, [0.0013, -0.002789], [-1.2e-6, -3.2e-3], [3.789e-3, 4.678e-7]]
jaw_ids = ['symmetric', 'asymmetric', 'negative', 'positive']
angles = [0, 90, 127.5]
tilts = [0, [2.2e-6, 1.3e-6], [1.9e-6, -2.7e-6]]
tilt_ids = ['no_tilt', 'positive_tilt', 'pos_neg_tilt']

particle_ref = xt.Particles('proton', p0c=6.8e12)


@pytest.mark.parametrize('tilt', tilts, ids=tilt_ids)
@pytest.mark.parametrize('angle', angles)
@pytest.mark.parametrize('jaw', jaws, ids=jaw_ids)
def test_everest(jaw, angle, tilt):
<<<<<<< HEAD
    print(f"{jaw}-{angle}-{tilt}:")
    coll = xc.EverestCollimator(length=1, jaw=jaw, angle=angle, tilt=tilt, material=xc.materials.MolybdenumGraphite)
    impacts = None
    if hasattr(jaw, '__iter__') and jaw[1] < 0:
        # Store the impacts for some tests
        impacts = xc.InteractionRecord.start(elements=[coll], names='TCP', record_impacts=True)
    part_init, hit_ids, not_hit_ids = _generate_particles(coll, num_part=250_000, particle_ref=particle_ref)
    part = part_init.copy()
    coll.track(part)
    _assert_valid_positions(part, hit_ids, not_hit_ids, coll.length, impacts=impacts)
=======
    num_part = 2_500_000
    length = 0.873
    coll = xc.EverestCollimator(length=length, jaw=jaw, angle=angle, tilt=tilt, material='MoGR')
    part_init, hit_ids, not_hit_ids = _generate_particles(coll, num_part=num_part, particle_ref=particle_ref,
                                                jaw_band=5e-9, angular_spread=1e-3, delta_spread=1e-3,
                                                zeta_spread=5e-2)
    part = part_init.copy()
    coll.track(part)
    # _plot_jaws(coll, part_init, part, hit_ids, not_hit_ids)
    _assert_valid_positions(part_init, part, hit_ids, not_hit_ids)


# TODO: why is BDSIM so imprecise? Most hits are very exact, but on the negative jaw, there are a few
# particles with positive kick and slightly inside the jaw (up to around 1e-9) that survive but should
# have hit, and similarily for the other jaw with negative kicks. Though most particles behave very well,
# also in these regions.
@pytest.mark.parametrize('tilt', tilts, ids=tilt_ids)
@pytest.mark.parametrize('angle', angles)
@pytest.mark.parametrize('jaw', jaws[:2], ids=jaw_ids[:2])  # BDSIM cannot handle fully positive or negative jaws
@pytest.mark.skipif(rpyc is None, reason="rpyc not installed")
@pytest.mark.skipif(not xc.geant4.environment.compiled, reason="BDSIM+Geant4 installation not found")
def test_geant4(jaw, angle, tilt):
    num_part = 50_000
    length = 0.873
    if xc.geant4.engine.is_running():
        xc.geant4.engine.stop(clean=True)
    coll = xc.Geant4Collimator(length=length, jaw=jaw, angle=angle, tilt=tilt, material='MoGR')
    xc.geant4.engine.particle_ref = particle_ref
    xc.geant4.engine.start(elements=coll, relative_energy_cut=0.1)
    part_init, hit_ids, not_hit_ids = _generate_particles(coll, num_part=num_part, particle_ref=particle_ref,
                                                jaw_band=1e-8, jaw_accuracy=5e-9, angular_spread=1e-3,
                                                delta_spread=1e-3, zeta_spread=5e-2, exact_drift=True,
                                                _capacity=2*num_part)
    part = part_init.copy()
    coll.track(part)
    # _plot_jaws(coll, part_init, part, hit_ids, not_hit_ids)
    _assert_valid_positions(part_init, part, hit_ids, not_hit_ids)
    xc.geant4.engine.stop(clean=True)
>>>>>>> 2b77060a


# TODO: lhc_tdi, lhc_tcdq.., and fcc_tcdq still fail. Are they unrotatable? Side fixed or ill-defined?
# @pytest.mark.parametrize('tilt', tilts, ids=tilt_ids)
@pytest.mark.parametrize('assembly', ['sps_tcsm', 'lhc_tcp', 'lhc_tcsg', 'lhc_tcsp',
                                      'lhc_tcla', 'lhc_tct', 'lhc_tcl', 'lhc_tdi',
                                      'lhc_tclia', 'lhc_tclib', 'lhc_tcdqaa', 'lhc_tcdqab',
                                      'lhc_tcdqac', 'hilumi_tcppm', 'hilumi_tcspm', 'hilumi_tcspgrc',
                                      'hilumi_tcld', 'hilumi_tctx', 'hilumi_tcty', 'hilumi_tclx',
                                      'fcc_tcp', 'fcc_tcsg', 'fcc_tcdq'])
@pytest.mark.parametrize('angle', angles)
@pytest.mark.parametrize('jaw', jaws, ids=jaw_ids)
def test_fluka(jaw, angle, assembly):
    print(f"{jaw}-{angle}-{assembly}:")
    tilt = 0

    # If a previous test failed, stop the server manually
    if xc.fluka.engine.is_running():
        xc.fluka.engine.stop(clean=True)

    # Define collimator and start the FLUKA server
    coll = xc.FlukaCollimator(length=1, jaw=jaw, angle=angle, tilt=tilt, assembly=assembly)
    impacts = None
    if assembly.startswith('hilumi'):
        # Store the impacts for some tests
        impacts = xc.InteractionRecord.start(elements=[coll], names='TCP', record_impacts=True)
    xc.fluka.engine.particle_ref = particle_ref
    xc.fluka.engine.start(elements=coll, capacity=10_000)

    part_init, hit_ids, not_hit_ids = _generate_particles(coll, num_part=5000, dim=0.015,
                            _capacity=xc.fluka.engine.capacity, particle_ref=xc.fluka.engine.particle_ref)
    part = part_init.copy()
    coll.track(part)

<<<<<<< HEAD
    # Stop the FLUKA server
    xc.fluka.engine.stop(clean=True)
=======
#     part_init, hit_ids, not_hit_ids = _generate_particles(coll, num_part=5000, x_dim=0.015,
#                             _capacity=xc.fluka.engine.capacity, particle_ref=xc.fluka.engine.particle_ref)
#     part = part_init.copy()
#     coll.track(part)
#     _assert_valid_positions(part, hit_ids, not_hit_ids)
>>>>>>> 2b77060a

    _assert_valid_positions(part, hit_ids, not_hit_ids, coll.length, impacts=impacts)


def _generate_particles(coll, num_part, particle_ref, _capacity=None, jaw_band=1.e-6,
                        jaw_accuracy=1.e-12, x_dim=0.05,  y_dim=0.05, angular_spread=0,
                        delta_spread=0, zeta_spread=0, exact_drift=False):
    if _capacity is None:
        _capacity = num_part

    # Particle distribution (x and y are in the frame of the collimator)
    num_part_step = num_part//10
    num_part = 10*num_part_step

    x = np.random.uniform(-x_dim, x_dim, 2*num_part_step)

    if coll.side != 'both' and not coll.side is None:  # None is hack as FLUKA assemblies have no side yet TODO: update metadata
        num_part_step *= 2
    if coll.side == 'left' or coll.side == 'both' or coll.side is None:  # None is hack as FLUKA assemblies have no side yet TODO: update metadata
        x = np.concatenate([x, np.random.uniform(coll.jaw_LU - jaw_band, coll.jaw_LU - jaw_accuracy, num_part_step)])
        x = np.concatenate([x, np.random.uniform(coll.jaw_LU + jaw_accuracy, coll.jaw_LU + jaw_band, num_part_step)])
        x = np.concatenate([x, np.random.uniform(coll.jaw_LD - jaw_band, coll.jaw_LD - jaw_accuracy, num_part_step)])
        x = np.concatenate([x, np.random.uniform(coll.jaw_LD + jaw_accuracy, coll.jaw_LD + jaw_band, num_part_step)])
    if coll.side == 'right' or coll.side == 'both' or coll.side is None:  # None is hack as FLUKA assemblies have no side yet TODO: update metadata
        x = np.concatenate([x, np.random.uniform(coll.jaw_RU - jaw_band, coll.jaw_RU - jaw_accuracy, num_part_step)])
        x = np.concatenate([x, np.random.uniform(coll.jaw_RU + jaw_accuracy, coll.jaw_RU + jaw_band, num_part_step)])
        x = np.concatenate([x, np.random.uniform(coll.jaw_RD - jaw_band, coll.jaw_RD - jaw_accuracy, num_part_step)])
        x = np.concatenate([x, np.random.uniform(coll.jaw_RD + jaw_accuracy, coll.jaw_RD + jaw_band, num_part_step)])

    if y_dim > 0.:
        y = np.random.uniform(-y_dim, y_dim, num_part)
    else:
        y = np.zeros_like(x)

    x_new = np.cos(np.deg2rad(coll.angle))*x - np.sin(np.deg2rad(coll.angle))*y
    y_new = np.sin(np.deg2rad(coll.angle))*x + np.cos(np.deg2rad(coll.angle))*y
    if delta_spread > 0.:
        delta = np.random.uniform(-delta_spread, delta_spread, size=len(x_new))
    else:
        delta = np.zeros_like(x)
    if zeta_spread > 0.:
        zeta = np.random.uniform(-zeta_spread, zeta_spread, size=len(x_new))
    else:
        zeta = np.zeros_like(x)
    if angular_spread > 0.:
        px = np.random.uniform(-angular_spread, angular_spread, size=len(x_new))
        if y_dim > 0.:
            py = np.random.uniform(-angular_spread, angular_spread, size=len(y_new))
        else:
            py = np.zeros_like(px)
        if exact_drift:
            pz = np.sqrt((1. + delta)**2 - px**2 - py**2)
        else:
            pz = 1. + delta
        px_new = np.cos(np.deg2rad(coll.angle))*px - np.sin(np.deg2rad(coll.angle))*py
        py_new = np.sin(np.deg2rad(coll.angle))*px + np.cos(np.deg2rad(coll.angle))*py
    else:
        px = 0; py = 0; pz = 1; px_new = 0; py_new = 0
    part_init = xp.build_particles(x=x_new, y=y_new, px=px_new, py=py_new, delta=delta,
                                   zeta=zeta, particle_ref=particle_ref, _capacity=_capacity)
    mask  = (x + px/pz*coll.jaw_s_LU >= coll.jaw_LU) | (x + px/pz*coll.jaw_s_LD >= coll.jaw_LD)
    mask |= (x + px/pz*coll.jaw_s_RU <= coll.jaw_RU) | (x + px/pz*coll.jaw_s_RD <= coll.jaw_RD)
    mask = np.concatenate([mask, np.full(_capacity-num_part, False)])
    expected_hit_ids = part_init.particle_id[mask & (part_init.state > 0)]
    expected_not_hit_ids = part_init.particle_id[~mask & (part_init.state > 0)]

    return part_init, expected_hit_ids, expected_not_hit_ids


def _mask_hits(part_init, part, momentum_accuracy=1.e-12):
    assigned_particles = part.particle_id >= 0
    mask_hits  = (part.state[assigned_particles] < 1) # died
    parent_id = part.parent_particle_id[assigned_particles]
    mask_hits |= abs(part_init.px[parent_id] - part.px[assigned_particles]) > momentum_accuracy # kick in x
    mask_hits |= abs(part_init.py[parent_id] - part.py[assigned_particles]) > momentum_accuracy # kick in y
    mask_hits |= abs(part_init.delta[parent_id] - part.delta[assigned_particles]) > momentum_accuracy # energy loss
    mask_hits = np.concatenate([mask_hits, np.full(part._capacity-len(mask_hits), False)])
    return mask_hits

def _mask_not_hits(part_init, part, momentum_accuracy=1.e-12):
    mask_hits = _mask_hits(part_init, part, momentum_accuracy)
    return (~mask_hits) & (part.state > -999999)


def _assert_valid_positions(part_init, part, expected_hit_ids, expected_not_hit_ids, momentum_accuracy=1.e-12):
    expected_hit = np.isin(part.parent_particle_id, expected_hit_ids)
    expected_not_hit = np.isin(part.parent_particle_id, expected_not_hit_ids)

    hits = _mask_hits(part_init, part, momentum_accuracy)
    not_hits = _mask_not_hits(part_init, part, momentum_accuracy)

    print(f"{part.particle_id.max() - part_init.particle_id.max()} children generated.")
    print(f"{sum(expected_hit & not_hits)} particles were expected to hit but did not.")
    print(f"{sum(expected_not_hit & hits)} particles hit but were not expected.")

<<<<<<< HEAD
def _assert_valid_positions(part, hit_ids, not_hit_ids, length, impacts=None, momentum_accuracy=1.e-12):
    mask_alive = part.state > 0
    mask_hit = np.isin(part.parent_particle_id, hit_ids)
    mask_not_hit = np.isin(part.parent_particle_id, not_hit_ids)
=======
    # If one child particle has hit, no other child particle should be marked as not having hit
    assert set(part.parent_particle_id[hits]) & set(part.parent_particle_id[not_hits]) == set()
    assert set(part.parent_particle_id[hits]) | set(part.parent_particle_id[not_hits]) == set(range(part_init.particle_id.max() + 1))
>>>>>>> 2b77060a

    # All alive particles should have reached the end of the collimator and should have the same state
    assert np.allclose(part.s[mask_alive], length, atol=1e-12)
    assert np.unique(part.state[mask_alive]).size == 1

    # Particles that are supposed to not have hit the collimator, but have a kick or are dead, are considered faulty
<<<<<<< HEAD
    assert not np.any(abs(part.px[mask_not_hit]) > momentum_accuracy)
    assert not np.any(abs(part.py[mask_not_hit]) > momentum_accuracy)
    assert not np.any(abs(part.delta[mask_not_hit]) > momentum_accuracy)
    assert not np.any(part.state[mask_not_hit] < 1)

    # Particles that are supposed to have hit the collimator, but are alive and have no kick, are considered faulty
    faulty =  mask_hit & (part.state > 0)
    faulty &= (abs(part.px) < momentum_accuracy) & (abs(part.py) < momentum_accuracy)
    faulty &= (abs(part.delta) < momentum_accuracy)
    assert len(part.x[faulty]) <= 1  # We allow for a small margin of error

    if impacts is not None:
        df = impacts.to_pandas()
        types = np.unique(df.interaction_type)
        assert np.all([this_type in ['Enter Jaw L', 'Enter Jaw R'] for this_type in types])
        # Every hit should be registered only once
        assert len(df.id_before) == len(np.unique(df.id_before))
        # Impacted particles should have been registered
        assert np.all(np.isin(df.id_before, hit_ids))
        # Missing particles should not have been registered
        assert not np.any(np.isin(df.id_before, not_hit_ids))


def _plot_jaws(coll, part_init, part, hit_ids, not_hit_ids):
    mask = np.isin(part.parent_particle_id, not_hit_ids) & (part.state < 1)
    wrong_ids = part.parent_particle_id[mask]
    mask_wrong_init = np.isin(part_init.particle_id, wrong_ids)

    mask_hit_init = np.isin(part_init.particle_id, hit_ids)
    mask_not_hit_init = np.isin(part_init.particle_id, not_hit_ids)
    plt.scatter(part_init.x[mask_not_hit_init], part_init.y[mask_not_hit_init], c='b', s=2)
    plt.scatter(part_init.x[mask_hit_init], part_init.y[mask_hit_init], c='g', s=2)
    plt.scatter(part_init.x[mask_wrong_init], part_init.y[mask_wrong_init], c='r', s=2)
    plt.axvline(coll.jaw_LU, c='k', linestyle='--')
    plt.axvline(coll.jaw_LD, c='k', linestyle='--')
    plt.axvline(coll.jaw_RU, c='k', linestyle='--')
    plt.axvline(coll.jaw_RD, c='k', linestyle='--')
=======
    assert sum(expected_not_hit & hits) == 0

    # Particles that are supposed to have hit the collimator, but are alive and have no kick, are considered faulty
    assert sum(expected_hit & not_hits) <= 1 # We allow for a small margin of error


def _plot_jaws(coll, part_init, part, expected_hit_ids, expected_not_hit_ids, momentum_accuracy=1.e-12):
    import matplotlib.pyplot as plt

    hit_ids = part.parent_particle_id[_mask_hits(part_init, part, momentum_accuracy)]
    not_hit_ids = part.parent_particle_id[_mask_not_hits(part_init, part, momentum_accuracy)]

    expected_but_not_hit = set(expected_hit_ids) - set(hit_ids)
    hit_but_not_expected = set(hit_ids) - set(expected_hit_ids)
    not_expected_but_hit = set(expected_not_hit_ids) - set(not_hit_ids)
    not_hit_but_expected = set(not_hit_ids) - set(expected_not_hit_ids)
    assert expected_but_not_hit == not_hit_but_expected # sanity check
    assert hit_but_not_expected == not_expected_but_hit # sanity check
    expected_but_not_hit = list(expected_but_not_hit)
    hit_but_not_expected = list(hit_but_not_expected)

    expected_and_hit = list(set(expected_hit_ids) & set(hit_ids))
    not_expected_and_not_hit = list(set(expected_not_hit_ids) & set(not_hit_ids))

    x = np.cos(np.deg2rad(coll.angle))*part_init.x + np.sin(np.deg2rad(coll.angle))*part_init.y
    y = - np.sin(np.deg2rad(coll.angle))*part_init.x + np.cos(np.deg2rad(coll.angle))*part_init.y
    px = np.cos(np.deg2rad(coll.angle))*part_init.px + np.sin(np.deg2rad(coll.angle))*part_init.py
    py = - np.sin(np.deg2rad(coll.angle))*part_init.px + np.cos(np.deg2rad(coll.angle))*part_init.py

    fig, ax = plt.subplots(2, 2, figsize=(14, 8))
    for i, arr in enumerate([[x, y], [x, px], [y, py], [part_init.zeta, part_init.delta]]):
        idx = i % 2
        idy = i // 2
        ax[idx][idy].scatter(arr[0][expected_and_hit],         arr[1][expected_and_hit], c='tab:blue', s=4, label='Hit (as expected)')
        ax[idx][idy].scatter(arr[0][not_expected_and_not_hit], arr[1][not_expected_and_not_hit], c='tab:green', s=4, label='Not hit (as expected)')
        ax[idx][idy].scatter(arr[0][expected_but_not_hit],     arr[1][expected_but_not_hit], c='tab:red', s=4, label='Not hit (but expected to hit)')
        ax[idx][idy].scatter(arr[0][hit_but_not_expected],     arr[1][hit_but_not_expected], c='tab:brown', s=4, label='Hit (but not expected)')
        if idy == 0:
            ax[idx][idy].axvline(coll.jaw_LU, c='k', linestyle='--')
            ax[idx][idy].axvline(coll.jaw_LD, c='k', linestyle='--')
            ax[idx][idy].axvline(coll.jaw_RU, c='k', linestyle='--')
            ax[idx][idy].axvline(coll.jaw_RD, c='k', linestyle='--')
        ax[idx][idy].set_xlabel(['x [mm]', 'x [mm]', 'y [mm]', 'zeta [mm]'][i])
        ax[idx][idy].set_ylabel(['y [mm]', 'px [mrad]', 'py [mrad]', 'delta [1e-3]'][i])
        ax[idx][idy].legend(loc='upper right')
    fig.tight_layout()
>>>>>>> 2b77060a
    plt.show()<|MERGE_RESOLUTION|>--- conflicted
+++ resolved
@@ -33,18 +33,6 @@
 @pytest.mark.parametrize('angle', angles)
 @pytest.mark.parametrize('jaw', jaws, ids=jaw_ids)
 def test_everest(jaw, angle, tilt):
-<<<<<<< HEAD
-    print(f"{jaw}-{angle}-{tilt}:")
-    coll = xc.EverestCollimator(length=1, jaw=jaw, angle=angle, tilt=tilt, material=xc.materials.MolybdenumGraphite)
-    impacts = None
-    if hasattr(jaw, '__iter__') and jaw[1] < 0:
-        # Store the impacts for some tests
-        impacts = xc.InteractionRecord.start(elements=[coll], names='TCP', record_impacts=True)
-    part_init, hit_ids, not_hit_ids = _generate_particles(coll, num_part=250_000, particle_ref=particle_ref)
-    part = part_init.copy()
-    coll.track(part)
-    _assert_valid_positions(part, hit_ids, not_hit_ids, coll.length, impacts=impacts)
-=======
     num_part = 2_500_000
     length = 0.873
     coll = xc.EverestCollimator(length=length, jaw=jaw, angle=angle, tilt=tilt, material='MoGR')
@@ -83,10 +71,9 @@
     # _plot_jaws(coll, part_init, part, hit_ids, not_hit_ids)
     _assert_valid_positions(part_init, part, hit_ids, not_hit_ids)
     xc.geant4.engine.stop(clean=True)
->>>>>>> 2b77060a
-
-
-# TODO: lhc_tdi, lhc_tcdq.., and fcc_tcdq still fail. Are they unrotatable? Side fixed or ill-defined?
+
+
+# TODO: lhc_tdi and fcc_tcdq still fail. Are they unrotatable? Side fixed or ill-defined?
 # @pytest.mark.parametrize('tilt', tilts, ids=tilt_ids)
 @pytest.mark.parametrize('assembly', ['sps_tcsm', 'lhc_tcp', 'lhc_tcsg', 'lhc_tcsp',
                                       'lhc_tcla', 'lhc_tct', 'lhc_tcl', 'lhc_tdi',
@@ -97,7 +84,6 @@
 @pytest.mark.parametrize('angle', angles)
 @pytest.mark.parametrize('jaw', jaws, ids=jaw_ids)
 def test_fluka(jaw, angle, assembly):
-    print(f"{jaw}-{angle}-{assembly}:")
     tilt = 0
 
     # If a previous test failed, stop the server manually
@@ -106,30 +92,17 @@
 
     # Define collimator and start the FLUKA server
     coll = xc.FlukaCollimator(length=1, jaw=jaw, angle=angle, tilt=tilt, assembly=assembly)
-    impacts = None
-    if assembly.startswith('hilumi'):
-        # Store the impacts for some tests
-        impacts = xc.InteractionRecord.start(elements=[coll], names='TCP', record_impacts=True)
     xc.fluka.engine.particle_ref = particle_ref
     xc.fluka.engine.start(elements=coll, capacity=10_000)
 
-    part_init, hit_ids, not_hit_ids = _generate_particles(coll, num_part=5000, dim=0.015,
+    part_init, hit_ids, not_hit_ids = _generate_particles(coll, num_part=5000, x_dim=0.015,
                             _capacity=xc.fluka.engine.capacity, particle_ref=xc.fluka.engine.particle_ref)
     part = part_init.copy()
     coll.track(part)
-
-<<<<<<< HEAD
+    _assert_valid_positions(part, hit_ids, not_hit_ids)
+
     # Stop the FLUKA server
     xc.fluka.engine.stop(clean=True)
-=======
-#     part_init, hit_ids, not_hit_ids = _generate_particles(coll, num_part=5000, x_dim=0.015,
-#                             _capacity=xc.fluka.engine.capacity, particle_ref=xc.fluka.engine.particle_ref)
-#     part = part_init.copy()
-#     coll.track(part)
-#     _assert_valid_positions(part, hit_ids, not_hit_ids)
->>>>>>> 2b77060a
-
-    _assert_valid_positions(part, hit_ids, not_hit_ids, coll.length, impacts=impacts)
 
 
 def _generate_particles(coll, num_part, particle_ref, _capacity=None, jaw_band=1.e-6,
@@ -223,61 +196,11 @@
     print(f"{sum(expected_hit & not_hits)} particles were expected to hit but did not.")
     print(f"{sum(expected_not_hit & hits)} particles hit but were not expected.")
 
-<<<<<<< HEAD
-def _assert_valid_positions(part, hit_ids, not_hit_ids, length, impacts=None, momentum_accuracy=1.e-12):
-    mask_alive = part.state > 0
-    mask_hit = np.isin(part.parent_particle_id, hit_ids)
-    mask_not_hit = np.isin(part.parent_particle_id, not_hit_ids)
-=======
     # If one child particle has hit, no other child particle should be marked as not having hit
     assert set(part.parent_particle_id[hits]) & set(part.parent_particle_id[not_hits]) == set()
     assert set(part.parent_particle_id[hits]) | set(part.parent_particle_id[not_hits]) == set(range(part_init.particle_id.max() + 1))
->>>>>>> 2b77060a
-
-    # All alive particles should have reached the end of the collimator and should have the same state
-    assert np.allclose(part.s[mask_alive], length, atol=1e-12)
-    assert np.unique(part.state[mask_alive]).size == 1
 
     # Particles that are supposed to not have hit the collimator, but have a kick or are dead, are considered faulty
-<<<<<<< HEAD
-    assert not np.any(abs(part.px[mask_not_hit]) > momentum_accuracy)
-    assert not np.any(abs(part.py[mask_not_hit]) > momentum_accuracy)
-    assert not np.any(abs(part.delta[mask_not_hit]) > momentum_accuracy)
-    assert not np.any(part.state[mask_not_hit] < 1)
-
-    # Particles that are supposed to have hit the collimator, but are alive and have no kick, are considered faulty
-    faulty =  mask_hit & (part.state > 0)
-    faulty &= (abs(part.px) < momentum_accuracy) & (abs(part.py) < momentum_accuracy)
-    faulty &= (abs(part.delta) < momentum_accuracy)
-    assert len(part.x[faulty]) <= 1  # We allow for a small margin of error
-
-    if impacts is not None:
-        df = impacts.to_pandas()
-        types = np.unique(df.interaction_type)
-        assert np.all([this_type in ['Enter Jaw L', 'Enter Jaw R'] for this_type in types])
-        # Every hit should be registered only once
-        assert len(df.id_before) == len(np.unique(df.id_before))
-        # Impacted particles should have been registered
-        assert np.all(np.isin(df.id_before, hit_ids))
-        # Missing particles should not have been registered
-        assert not np.any(np.isin(df.id_before, not_hit_ids))
-
-
-def _plot_jaws(coll, part_init, part, hit_ids, not_hit_ids):
-    mask = np.isin(part.parent_particle_id, not_hit_ids) & (part.state < 1)
-    wrong_ids = part.parent_particle_id[mask]
-    mask_wrong_init = np.isin(part_init.particle_id, wrong_ids)
-
-    mask_hit_init = np.isin(part_init.particle_id, hit_ids)
-    mask_not_hit_init = np.isin(part_init.particle_id, not_hit_ids)
-    plt.scatter(part_init.x[mask_not_hit_init], part_init.y[mask_not_hit_init], c='b', s=2)
-    plt.scatter(part_init.x[mask_hit_init], part_init.y[mask_hit_init], c='g', s=2)
-    plt.scatter(part_init.x[mask_wrong_init], part_init.y[mask_wrong_init], c='r', s=2)
-    plt.axvline(coll.jaw_LU, c='k', linestyle='--')
-    plt.axvline(coll.jaw_LD, c='k', linestyle='--')
-    plt.axvline(coll.jaw_RU, c='k', linestyle='--')
-    plt.axvline(coll.jaw_RD, c='k', linestyle='--')
-=======
     assert sum(expected_not_hit & hits) == 0
 
     # Particles that are supposed to have hit the collimator, but are alive and have no kick, are considered faulty
@@ -324,5 +247,4 @@
         ax[idx][idy].set_ylabel(['y [mm]', 'px [mrad]', 'py [mrad]', 'delta [1e-3]'][i])
         ax[idx][idy].legend(loc='upper right')
     fig.tight_layout()
->>>>>>> 2b77060a
     plt.show()