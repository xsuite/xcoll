# copyright ############################### #
# This file is part of the Xcoll Package.   #
# Copyright (c) CERN, 2024.                 #
# ######################################### #

from xcoll import __version__

def test_version():
<<<<<<< HEAD
    assert __version__ == '0.5.1rc0'
=======
    assert __version__ == '0.5.2'
>>>>>>> a932828b
<|MERGE_RESOLUTION|>--- conflicted
+++ resolved
@@ -6,8 +6,4 @@
 from xcoll import __version__
 
 def test_version():
-<<<<<<< HEAD
-    assert __version__ == '0.5.1rc0'
-=======
     assert __version__ == '0.5.2'
->>>>>>> a932828b
