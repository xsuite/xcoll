--- conflicted
+++ resolved
@@ -6,8 +6,4 @@
 from xcoll import __version__
 
 def test_version():
-<<<<<<< HEAD
-    assert __version__ == '0.6.0rc0'
-=======
-    assert __version__ == '0.5.10'
->>>>>>> afe4c9d4
+    assert __version__ == '0.5.10.dev0+fluka'