--- conflicted
+++ resolved
@@ -6,8 +6,4 @@
 from xcoll import __version__
 
 def test_version():
-<<<<<<< HEAD
-    assert __version__ == '0.6.0rc0.dev0+fluka'
-=======
-    assert __version__ == '0.6.0'
->>>>>>> eef90a3d
+    assert __version__ == '0.6.0rc0.dev1+fluka'
