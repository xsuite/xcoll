# copyright ############################### #
# This file is part of the Xcoll package.   #
# Copyright (c) CERN, 2024.                 #
# ######################################### #

from xcoll import __version__

def test_version():
<<<<<<< HEAD
    assert __version__ == '0.6.0.dev1+geant4'
=======
    assert __version__ == '0.6.2'
>>>>>>> 7ca5f9b7
<|MERGE_RESOLUTION|>--- conflicted
+++ resolved
@@ -1,13 +1,9 @@
 # copyright ############################### #
 # This file is part of the Xcoll package.   #
-# Copyright (c) CERN, 2024.                 #
+# Copyright (c) CERN, 2025.                 #
 # ######################################### #
 
 from xcoll import __version__
 
 def test_version():
-<<<<<<< HEAD
-    assert __version__ == '0.6.0.dev1+geant4'
-=======
-    assert __version__ == '0.6.2'
->>>>>>> 7ca5f9b7
+    assert __version__ == '0.6.2.dev1+geant4'