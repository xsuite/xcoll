# copyright ############################### #
# This file is part of the Xcoll package.   #
# Copyright (c) CERN, 2024.                 #
# ######################################### #

from xcoll import __version__

def test_version():
<<<<<<< HEAD
    assert __version__ == '0.5.11.dev0+k2'
=======
    assert __version__ == '0.5.12'
>>>>>>> 36667716
<|MERGE_RESOLUTION|>--- conflicted
+++ resolved
@@ -6,8 +6,4 @@
 from xcoll import __version__
 
 def test_version():
-<<<<<<< HEAD
-    assert __version__ == '0.5.11.dev0+k2'
-=======
-    assert __version__ == '0.5.12'
->>>>>>> 36667716
+    assert __version__ == '0.5.12.dev0+k2'