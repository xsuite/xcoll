# copyright ############################### #
# This file is part of the Xcoll package.   #
# Copyright (c) CERN, 2024.                 #
# ######################################### #

from xcoll import __version__

def test_version():
<<<<<<< HEAD
    assert __version__ == '0.5.11.dev0+fluka'
=======
    assert __version__ == '0.6.0rc0'
>>>>>>> 4c89fb46
<|MERGE_RESOLUTION|>--- conflicted
+++ resolved
@@ -6,8 +6,4 @@
 from xcoll import __version__
 
 def test_version():
-<<<<<<< HEAD
-    assert __version__ == '0.5.11.dev0+fluka'
-=======
-    assert __version__ == '0.6.0rc0'
->>>>>>> 4c89fb46
+    assert __version__ == '0.6.0rc0.dev0+fluka'