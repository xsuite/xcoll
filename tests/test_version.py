--- conflicted
+++ resolved
@@ -6,8 +6,4 @@
 from xcoll import __version__
 
 def test_version():
-<<<<<<< HEAD
-    assert __version__ == '0.6.0rc0.dev1+fluka'
-=======
-    assert __version__ == '0.7.1'
->>>>>>> 2b77060a
+    assert __version__ == '0.7.1.dev1+fluka'