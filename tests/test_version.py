# copyright ############################### #
# This file is part of the Xcoll package.   #
# Copyright (c) CERN, 2025.                 #
# ######################################### #

from xcoll import __version__

def test_version():
<<<<<<< HEAD
    assert __version__ == '0.6.4.dev1+geant4'
=======
    assert __version__ == '0.7.0rc0'
>>>>>>> 617e226a
<|MERGE_RESOLUTION|>--- conflicted
+++ resolved
@@ -6,8 +6,4 @@
 from xcoll import __version__
 
 def test_version():
-<<<<<<< HEAD
-    assert __version__ == '0.6.4.dev1+geant4'
-=======
-    assert __version__ == '0.7.0rc0'
->>>>>>> 617e226a
+    assert __version__ == '0.7.0.dev1+geant4'