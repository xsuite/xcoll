--- conflicted
+++ resolved
@@ -6,8 +6,4 @@
 from xcoll import __version__
 
 def test_version():
-<<<<<<< HEAD
-    assert __version__ == '0.7.1.dev1+fluka'
-=======
-    assert __version__ == '0.7.2'
->>>>>>> 56970655
+    assert __version__ == '0.7.2.dev1+fluka'