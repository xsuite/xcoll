# copyright ############################### #
# This file is part of the Xcoll package.   #
# Copyright (c) CERN, 2024.                 #
# ######################################### #

from xcoll import __version__

def test_version():
<<<<<<< HEAD
    assert __version__ == '0.5.11.dev0+geant4'
=======
    assert __version__ == '0.6.0'
>>>>>>> eef90a3d
<|MERGE_RESOLUTION|>--- conflicted
+++ resolved
@@ -6,8 +6,4 @@
 from xcoll import __version__
 
 def test_version():
-<<<<<<< HEAD
-    assert __version__ == '0.5.11.dev0+geant4'
-=======
-    assert __version__ == '0.6.0'
->>>>>>> eef90a3d
+    assert __version__ == '0.6.0.dev1+geant4'