# copyright ############################### #
# This file is part of the Xcoll package.   #
# Copyright (c) CERN, 2024.                 #
# ######################################### #

from .general import _pkg_root, __version__, citation

from .beam_elements import BlackAbsorber, BlackCrystal, EverestBlock, EverestCollimator, EverestCrystal, \
<<<<<<< HEAD
                           FlukaCollimator, BlowUp, EmittanceMonitor, collimator_classes, crystal_classes, element_classes
from .install import install_elements
from .line_tools import assign_optics_to_collimators, open_collimators, send_to_parking, enable_scattering, disable_scattering
=======
                           BlowUp, EmittanceMonitor, collimator_classes, crystal_classes, element_classes
>>>>>>> 1ee604fc
from .scattering_routines.everest import materials, Material, CrystalMaterial
from .scattering_routines.fluka import FlukaEngine
from .scattering_routines.fluka import masses as fluka_masses
from .colldb import CollimatorDatabase
from .interaction_record import InteractionRecord
from .rf_sweep import RFSweep
from .initial_distribution import *
from .lossmap import LossMap

# Deprecated
from ._manager import CollimatorManager
from .install import install_elements
from .line_tools import assign_optics_to_collimators, open_collimators, send_to_parking, enable_scattering, disable_scattering

# print("If you use Xcoll in your simulations, please cite us :-)")
# print(citation)
<|MERGE_RESOLUTION|>--- conflicted
+++ resolved
@@ -6,13 +6,7 @@
 from .general import _pkg_root, __version__, citation
 
 from .beam_elements import BlackAbsorber, BlackCrystal, EverestBlock, EverestCollimator, EverestCrystal, \
-<<<<<<< HEAD
                            FlukaCollimator, BlowUp, EmittanceMonitor, collimator_classes, crystal_classes, element_classes
-from .install import install_elements
-from .line_tools import assign_optics_to_collimators, open_collimators, send_to_parking, enable_scattering, disable_scattering
-=======
-                           BlowUp, EmittanceMonitor, collimator_classes, crystal_classes, element_classes
->>>>>>> 1ee604fc
 from .scattering_routines.everest import materials, Material, CrystalMaterial
 from .scattering_routines.fluka import FlukaEngine
 from .scattering_routines.fluka import masses as fluka_masses
