# copyright ############################### #
# This file is part of the Xcoll Package.   #
# Copyright (c) CERN, 2023.                 #
# ######################################### #

from .general import _pkg_root, __version__, citation

<<<<<<< HEAD
from .beam_elements import BaseCollimator, BlackAbsorber, EverestCollimator, EverestCrystal, FlukaCollimator
=======
from .beam_elements import BlackAbsorber, EverestBlock, EverestCollimator, EverestCrystal, element_classes
>>>>>>> 524d83b7
from .scattering_routines.everest import materials, Material, CrystalMaterial
from .scattering_routines.fluka import FlukaEngine, track_core
from .manager import CollimatorManager
from .colldb import CollimatorDatabase, load_SixTrack_colldb
from .rf_sweep import RFSweep

# print("If you use Xcoll in your simulations, please cite us :-)")
# print(citation)<|MERGE_RESOLUTION|>--- conflicted
+++ resolved
@@ -5,11 +5,8 @@
 
 from .general import _pkg_root, __version__, citation
 
-<<<<<<< HEAD
-from .beam_elements import BaseCollimator, BlackAbsorber, EverestCollimator, EverestCrystal, FlukaCollimator
-=======
-from .beam_elements import BlackAbsorber, EverestBlock, EverestCollimator, EverestCrystal, element_classes
->>>>>>> 524d83b7
+from .beam_elements import BlackAbsorber, EverestBlock, EverestCollimator, EverestCrystal, \
+                           FlukaCollimator, element_classes
 from .scattering_routines.everest import materials, Material, CrystalMaterial
 from .scattering_routines.fluka import FlukaEngine, track_core
 from .manager import CollimatorManager
