# copyright ############################### #
# This file is part of the Xcoll package.   #
# Copyright (c) CERN, 2025.                 #
# ######################################### #

from .general import _pkg_root, __version__, citation

from .beam_elements import BlackAbsorber, BlackCrystal, TransparentCollimator, TransparentCrystal, \
<<<<<<< HEAD
                           EverestBlock, EverestCollimator, EverestCrystal, BlowUp, EmittanceMonitor, \
                           FlukaCollimator, FlukaCrystal, collimator_classes, crystal_classes, element_classes
from .scattering_routines.everest import materials, Material, CrystalMaterial
from .scattering_routines.fluka import FlukaPrototype, FlukaAssembly, create_generic_assembly
=======
                           EverestBlock, EverestCollimator, EverestCrystal, Geant4Collimator, Geant4Crystal, \
                           BlowUp, EmittanceMonitor, collimator_classes, crystal_classes, element_classes
from .materials import Material, CrystalMaterial, RefMaterial
from .scattering_routines.geant4 import Geant4Engine
>>>>>>> 2b77060a
from .colldb import CollimatorDatabase
from .interaction_record import InteractionRecord
from .rf_sweep import RFSweep, prepare_rf_sweep
from .lossmap import LossMap, MultiLossMap
<<<<<<< HEAD
from .headers import particle_states

# Initialise FLUKA environment
from .scattering_routines.fluka.wrapper import FlukaWrapper as _FlukaWrapper
fluka = _FlukaWrapper()
=======
from .particles_tree import ParticlesTree
>>>>>>> 2b77060a

from .constants import particle_states, particle_state_names, interactions, interaction_names

# Initialise Geant4 environment
from .scattering_routines.geant4.wrapper import Geant4Wrapper as _Geant4Wrapper
geant4 = _Geant4Wrapper()

# print("If you use Xcoll in your simulations, please cite us :-)")
# print(citation)<|MERGE_RESOLUTION|>--- conflicted
+++ resolved
@@ -5,33 +5,24 @@
 
 from .general import _pkg_root, __version__, citation
 
-from .beam_elements import BlackAbsorber, BlackCrystal, TransparentCollimator, TransparentCrystal, \
-<<<<<<< HEAD
-                           EverestBlock, EverestCollimator, EverestCrystal, BlowUp, EmittanceMonitor, \
-                           FlukaCollimator, FlukaCrystal, collimator_classes, crystal_classes, element_classes
-from .scattering_routines.everest import materials, Material, CrystalMaterial
+from .beam_elements import (BlackAbsorber, BlackCrystal, TransparentCollimator, TransparentCrystal,
+                            EverestBlock, EverestCollimator, EverestCrystal, Geant4Collimator, Geant4Crystal,
+                            FlukaCollimator, FlukaCrystal, BlowUp, EmittanceMonitor, collimator_classes,
+                            crystal_classes, element_classes)
+from .materials import Material, CrystalMaterial, RefMaterial
 from .scattering_routines.fluka import FlukaPrototype, FlukaAssembly, create_generic_assembly
-=======
-                           EverestBlock, EverestCollimator, EverestCrystal, Geant4Collimator, Geant4Crystal, \
-                           BlowUp, EmittanceMonitor, collimator_classes, crystal_classes, element_classes
-from .materials import Material, CrystalMaterial, RefMaterial
 from .scattering_routines.geant4 import Geant4Engine
->>>>>>> 2b77060a
 from .colldb import CollimatorDatabase
 from .interaction_record import InteractionRecord
 from .rf_sweep import RFSweep, prepare_rf_sweep
 from .lossmap import LossMap, MultiLossMap
-<<<<<<< HEAD
-from .headers import particle_states
+from .particles_tree import ParticlesTree
+
+from .constants import particle_states, particle_state_names, interactions, interaction_names
 
 # Initialise FLUKA environment
 from .scattering_routines.fluka.wrapper import FlukaWrapper as _FlukaWrapper
 fluka = _FlukaWrapper()
-=======
-from .particles_tree import ParticlesTree
->>>>>>> 2b77060a
-
-from .constants import particle_states, particle_state_names, interactions, interaction_names
 
 # Initialise Geant4 environment
 from .scattering_routines.geant4.wrapper import Geant4Wrapper as _Geant4Wrapper
