# copyright ############################### #
# This file is part of the Xcoll Package.   #
# Copyright (c) CERN, 2024.                 #
# ######################################### #

from .general import _pkg_root, __version__, citation

from .beam_elements import BlackAbsorber, BlackCrystal, EverestBlock, EverestCollimator, EverestCrystal, \
<<<<<<< HEAD
                           BlowUp, collimator_classes, crystal_classes, element_classes
=======
                           BlowUp, EmittanceMonitor, collimator_classes, crystal_classes, element_classes
>>>>>>> 700204d2
from .install import install_elements
from .line_tools import assign_optics_to_collimators, open_collimators, send_to_parking, enable_scattering, disable_scattering
from .scattering_routines.everest import materials, Material, CrystalMaterial
from .colldb import CollimatorDatabase
from .interaction_record import InteractionRecord
from .rf_sweep import RFSweep
from .initial_distribution import *
from .lossmap import LossMap
# Deprecated
from .manager import CollimatorManager

# print("If you use Xcoll in your simulations, please cite us :-)")
# print(citation)
<|MERGE_RESOLUTION|>--- conflicted
+++ resolved
@@ -6,11 +6,7 @@
 from .general import _pkg_root, __version__, citation
 
 from .beam_elements import BlackAbsorber, BlackCrystal, EverestBlock, EverestCollimator, EverestCrystal, \
-<<<<<<< HEAD
                            BlowUp, collimator_classes, crystal_classes, element_classes
-=======
-                           BlowUp, EmittanceMonitor, collimator_classes, crystal_classes, element_classes
->>>>>>> 700204d2
 from .install import install_elements
 from .line_tools import assign_optics_to_collimators, open_collimators, send_to_parking, enable_scattering, disable_scattering
 from .scattering_routines.everest import materials, Material, CrystalMaterial
@@ -19,6 +15,7 @@
 from .rf_sweep import RFSweep
 from .initial_distribution import *
 from .lossmap import LossMap
+
 # Deprecated
 from .manager import CollimatorManager
 
