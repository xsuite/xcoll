# copyright ############################### #
# This file is part of the Xcoll Package.   #
# Copyright (c) CERN, 2023.                 #
# ######################################### #

import json
from pathlib import Path
import numpy as np
import pandas as pd

from .beam_elements import BaseCollimator, BlackAbsorber, EverestCollimator, EverestCrystal, \
                           FlukaCollimator, _all_collimator_types
from .colldb import CollimatorDatabase
from .tables import CollimatorImpacts
from .scattering_routines.everest.materials import SixTrack_to_xcoll, CrystalMaterial
from .scattering_routines.fluka import FlukaEngine

import xobjects as xo
import xpart as xp
import xtrack as xt



class CollimatorManager:

    _init_vars = ['_colldb', 'line', 'beam', 'capacity', 'record_impacts', '_context', '_buffer', 'io_buffer']
    _init_var_defaults = {'_colldb': None, 'beam': None, 'capacity': 1e6, 'record_impacts': False, \
                          '_context': None, '_buffer': None, 'io_buffer': None}

    # -------------------------------
    # ------ Loading functions ------
    # -------------------------------

    @classmethod
    def from_yaml(cls, file, **kwargs):
        if '_colldb' in kwargs.keys():
            raise ValueError("Cannot load CollimatorDatabase file and specify '_colldb' argument in loader!")
        kwargs_colldb  = {key: val for key, val in kwargs.items() if key in CollimatorDatabase._init_vars}
        kwargs_manager = {key: val for key, val in kwargs.items() if key in cls._init_vars}
        colldb = CollimatorDatabase.from_yaml(file, **kwargs_colldb)
        return cls(_colldb=colldb, **kwargs_manager)

    @classmethod
    def from_json(cls, file, **kwargs):
        if '_colldb' in kwargs.keys():
            raise ValueError("Cannot load CollimatorDatabase file and specify '_colldb' argument in loader!")
        kwargs_colldb  = {key: val for key, val in kwargs.items() if key in CollimatorDatabase._init_vars}
        kwargs_manager = {key: val for key, val in kwargs.items() if key in cls._init_vars}
        colldb = CollimatorDatabase.from_json(file, **kwargs_colldb)
        return cls(_colldb=colldb, **kwargs_manager)

    @classmethod
    def from_dict(cls, file, **kwargs):
        if '_colldb' in kwargs.keys():
            raise ValueError("Cannot load CollimatorDatabase file and specify '_colldb' argument in loader!")
        kwargs_colldb  = {key: val for key, val in kwargs.items() if key in CollimatorDatabase._init_vars}
        kwargs_manager = {key: val for key, val in kwargs.items() if key in cls._init_vars}
        colldb = CollimatorDatabase.from_dict(file, **kwargs_colldb)
        return cls(_colldb=colldb, **kwargs_manager)

    @classmethod
    def from_SixTrack(cls, file, **kwargs):
        if '_colldb' in kwargs.keys():
            raise ValueError("Cannot load CollimatorDatabase file and specify '_colldb' argument in loader!")
        kwargs_colldb  = {key: val for key, val in kwargs.items() if key in CollimatorDatabase._init_vars}
        kwargs_manager = {key: val for key, val in kwargs.items() if key in cls._init_vars}
        colldb = CollimatorDatabase.from_SixTrack(file, **kwargs_colldb)
        return cls(_colldb=colldb, **kwargs_manager)


    def __init__(self, **kwargs):
        # Get all arguments
        for var in self._init_vars:
            if var in self._init_var_defaults:
                kwargs.setdefault(var, self._init_var_defaults[var])
            elif var not in kwargs.keys():
                raise ValueError(f"CollimatorManager is missing required argument '{var}'!")

        colldb = kwargs['_colldb']
        if not isinstance(colldb, CollimatorDatabase):
            # TODO allow None as empty database
            raise ValueError("The variable '_colldb' needs to be an xcoll CollimatorDatabase object!")
        else:
            self.colldb = colldb

        line = kwargs['line']
        beam = kwargs['beam']
        if isinstance(beam, str):
            beam = int(beam[-1])
        if not isinstance(line, xt.Line):
            raise ValueError("The variable 'line' needs to be an xtrack Line object!")
        else:
            self.line = line
        self.line._needs_rng = True  # TODO not needed if only BlackAbsorbers
        if beam is not None and beam > 1:
            self._line_is_reversed = True
        else:
            self._line_is_reversed = False
        self._machine_length = self.line.get_length()

        # Create _buffer, _context, and _io_buffer
        _buffer  = kwargs['_buffer']
        _context = kwargs['_context']
        if _buffer is None:
            if _context is None:
                _context = xo.ContextCpu()
            _buffer = _context.new_buffer()
        elif _context is not None and _buffer.context != _context:
            raise ValueError("The provided buffer and context do not match! "
                             + "Make sure the buffer is generated inside the provided context, or alternatively, "
                             + "only pass one of _buffer or _context.")
        self._buffer = _buffer

        # TODO: currently capacity is only for io_buffer (hence for _impacts). Do we need it in the _buffer as well?
        self._capacity = int(kwargs['capacity'])
        io_buffer = kwargs['io_buffer']
        if io_buffer is None:
            io_buffer = xt.new_io_buffer(_context=self._buffer.context, capacity=self.capacity)
        elif self._buffer.context != io_buffer._context:
            raise ValueError("The provided io_buffer lives on a different context than the buffer!")
        self._io_buffer = io_buffer

        # Initialise impacts table
        self._record_impacts = []
        self._impacts = None
        self.record_impacts = kwargs['record_impacts']

        # Variables for lossmap
        self._lossmap = None
        self._summary = None
        self._part    = None


    def __getitem__(self, name):
        return self.colldb[name]


    @property
    def machine_length(self):
        return self._machine_length

    @property
    def impacts(self):
        interactions = {
            -1: 'Black', 1: 'Nuclear-Inelastic', 2: 'Nuclear-Elastic', 3: 'pp-Elastic', 4: 'Single-Diffractive', 5: 'Coulomb'
        }
        n_rows = self._impacts._index + 1
        df = pd.DataFrame({
                'collimator':        [self.line.element_names[elemid] for elemid in self._impacts.at_element[:n_rows]],
                's':                 self._impacts.s[:n_rows],
                'turn':              self._impacts.at_turn[:n_rows],
                'interaction_type':  [ interactions[int_id] for int_id in self._impacts.interaction_type[:n_rows] ],
            })
        cols = ['id', 'x', 'px', 'y', 'py', 'zeta', 'delta', 'energy', 'mass', 'charge', 'z', 'a', 'pdgid']
        for particle in ['parent', 'child']:
            multicols = pd.MultiIndex.from_tuples([(particle, col) for col in cols])
            newdf = pd.DataFrame(index=df.index, columns=multicols)
            for col in cols:
                newdf[particle, col] = getattr(self._impacts,particle + '_' + col)[:n_rows]
            df = pd.concat([df, newdf], axis=1)
        return df

    @property
    def record_impacts(self):
        return self._record_impacts

    @record_impacts.setter
    def record_impacts(self, record_impacts):
        # TODO: how to get impacts if different collimator types in line?
        if record_impacts is True:
            record_impacts = self.collimator_names
        elif record_impacts is False or record_impacts is None:
            record_impacts = []
        record_start = set(record_impacts) - set(self._record_impacts)
        record_stop = set(self._record_impacts) - set(record_impacts)
        if record_start:
            if self._impacts is None:
                self._impacts = xt.start_internal_logging(io_buffer=self._io_buffer, capacity=self.capacity, \
                                                          elements=record_start)
            else:
                xt.start_internal_logging(io_buffer=self._io_buffer, capacity=self.capacity, \
                                          record=self._impacts, elements=record_start)
        if record_stop:
            if self.line.tracker is not None:
                self.line.tracker._check_invalidated()
            xt.stop_internal_logging(elements=record_stop)
        self._record_impacts = record_impacts

    @property
    def capacity(self):
        return self._capacity

    @capacity.setter
    def capacity(self, capacity):
        capacity = int(capacity)
        if capacity < self.capacity:
            raise NotImplementedError("Shrinking of capacity not yet implemented!")
        elif capacity == self.capacity:
            return
        else:
            self._io_buffer.grow(capacity-self.capacity)
            if self._impacts is not None:
                # TODO: increase capacity of iobuffer AND of _impacts
                raise NotImplementedError

    @property
    def collimator_names(self):
        # TODO: should only sort whenever collimators are added to colldb
        # or when positions are updated
        db = self.colldb._colldb
#         names = list(db[db.active==True].index)
        names = list(db.index)
        if not np.any([s is None for s in db.s_center]):
            names.sort(key=lambda nn: db.loc[nn, 's_center'])
        return names

    @property
    def s_front(self):
        return self.colldb.s_center - self.colldb.active_length/2 - self.colldb.inactive_front

    @property
    def s_active_front(self):
        return self.colldb.s_center - self.colldb.active_length/2

    @property
    def s_center(self):
        return self.colldb.s_center

    @property
    def s_active_back(self):
        return self.colldb.s_center + self.colldb.active_length/2

    @property
    def s_back(self):
        return self.colldb.s_center + self.colldb.active_length/2 + self.colldb.inactive_back

    def install_black_absorbers(self, names=None, *, verbose=False):
        if names is None:
            names = self.collimator_names
        def install_func(thiscoll, name):
            return BlackAbsorber(
                    inactive_front=thiscoll['inactive_front'],
                    inactive_back=thiscoll['inactive_back'],
                    active_length=thiscoll['active_length'],
                    angle=[thiscoll['angle_L'],thiscoll['angle_R']],
                    active=False,
                    _tracking=False,
                    _buffer=self._buffer
                   )
        self._install_collimators(names, install_func=install_func, verbose=verbose)


    def install_everest_collimators(self, names=None, *, verbose=False):
        if names is None:
            names = self.collimator_names
        df = self.colldb._colldb.loc[names]
        df_coll = df[[c is None for c in df.crystal]]
        df_cry  = df[[c is not None for c in df.crystal]]
        # Do the installations
        if len(df_coll) > 0:
            def install_func(thiscoll, name):
                return EverestCollimator(
                        inactive_front=thiscoll['inactive_front'],
                        inactive_back=thiscoll['inactive_back'],
                        active_length=thiscoll['active_length'],
                        angle=[thiscoll['angle_L'],thiscoll['angle_R']],
                        material=SixTrack_to_xcoll[thiscoll['material']][0],
                        active=False,
                        _tracking=False,
                        _buffer=self._buffer
                       )
            self._install_collimators(df_coll.index.values, install_func=install_func, verbose=verbose)
        if len(df_cry) > 0:
            def install_func(thiscoll, name):
                material = SixTrack_to_xcoll[thiscoll['material']]
                if len(material) < 2:
                    raise ValueError(f"Could not find crystal material definition from variable {thiscoll['material']}!")
                material = material[1]
                if not isinstance(material, CrystalMaterial):
                    raise ValueError(f"The material {material.name} is not a Crystalmaterial!")
                return EverestCrystal(
                        inactive_front=thiscoll['inactive_front'],
                        inactive_back=thiscoll['inactive_back'],
                        active_length=thiscoll['active_length'],
                        angle=[thiscoll['angle_L'],thiscoll['angle_R']],
                        material=material,
                        active=False,
                        _tracking=False,
                        _buffer=self._buffer
                       )
            self._install_collimators(df_cry.index.values, install_func=install_func, verbose=verbose)


    def install_fluka_collimators(self, names=None, *, verbose=False, fluka_input_file=None, remove_missing=True):
        # Check server
        if not FlukaEngine.is_running():
            if fluka_input_file is None:
                raise ValueError("No running FLUKA server found! Please start the server "
                               + "with `xcoll.FlukaEngine.start_server(fluka_input_file)`, "
                               + "or use `fluka_input_file=filename` as an optional "
                               + "argument to the installation of the collimators.")
            FlukaEngine.start_server(fluka_input_file)

        # Select only collimators that
        if names is None:
            names = self.collimator_names
        new_names = []
        for name in names:
            if name in FlukaEngine().collimators:
                new_names.append(name)
            else:
                print(f"Collimator {name} not known by the FLUKA server. Not installed.")
        names = new_names
        df = self.colldb._colldb.loc[names]
        if remove_missing:
            self.colldb._colldb = df

        # Do the installations
        def install_func(thiscoll, name):
            fluka_id        = FlukaEngine().collimators[name]['fluka_id']
            inactive_length = FlukaEngine().collimators[name]['inactive_length']
            active_length   = thiscoll['active_length']
            if 'length' in FlukaEngine().collimators[name]:
                length = FlukaEngine().collimators[name]['length']
                if abs(length - active_length - 2*inactive_length) > 1e-9:
                    raise ValueError(f"Lengths do not match for collimator {name}!")
            return FlukaCollimator(
                    inactive_front=inactive_length,
                    inactive_back=inactive_length,
                    active_length=active_length,
                    fluka_id=fluka_id,
                    active=False,
                    _tracking=False,
                    _buffer=self._buffer
                   )
        self._install_collimators(df.index.values, install_func=install_func, verbose=verbose)

    def _install_collimators(self, names, *, install_func, verbose, support_legacy_elements=False):
        # Check that collimator marker exists in Line and CollimatorDatabase,
        # and that tracker is not yet built
        # TODO: need check that all collimators have aperture before and after
        line = self.line
        df = self.colldb._colldb
        mask = df.index.isin(names)
        for name in names:
            if name not in line.element_names:
                raise Exception(f"Collimator {name} not found in line!")
            elif name not in self.collimator_names:
                raise Exception(f"Warning: Collimator {name} not found in CollimatorDatabase!...")
        if self.tracker_ready:
            raise Exception("Tracker already built!\nPlease install collimators before building tracker!")

        # Get collimator centers
        positions = dict(zip(names,line.get_s_position(names)))

        # Loop over collimators to install
        for name in names:
 
            # Get the settings from the CollimatorDatabase
            thiscoll = df.loc[name]
            # Create the collimator element
            newcoll = install_func(thiscoll, name)
            collimator_class = newcoll.__class__

            # Get the settings from the CollimatorDatabase
            thiscoll = df.loc[name]
            # Create the collimator element
            newcoll = install_func(thiscoll, name)
            collimator_class = newcoll.__class__

            # Check that collimator is not installed as different type
            # TODO: automatically replace collimator type and print warning
            if isinstance(line[name], tuple(_all_collimator_types - {collimator_class})):
                raise ValueError(f"Trying to install {name} as {collimator_class.__name__},"
                                 + f" but it is already installed as {type(line[name]).__name__}!\n"
                                 + "Please reconstruct the line.")

            # Check that collimator is not installed previously
            elif isinstance(line[name], collimator_class):
                if df.loc[name,'collimator_type'] != collimator_class.__name__:
                    raise Exception(f"Something is wrong: Collimator {name} already installed in line "
                                    + f"as {collimator_class.__name__} element, but registered in CollimatorDatabase "
                                    + f"as {df.loc[name, 'collimator_type']}. Please reconstruct the line.")
                if verbose: print(f"Collimator {name} already installed. Skipping...")
                continue

            # TODO: only allow Marker elements, no Drifts!!
            #       How to do this with importing a line for MAD-X or SixTrack...?
            elif not isinstance(line[name], (xt.Marker, xt.Drift)) and not support_legacy_elements:
                raise ValueError(f"Trying to install {name} as {collimator_class.__name__},"
                                 + f" but the line element to replace is not an xtrack.Marker (or xtrack.Drift)!\n"
                                 + "Please check the name, or correct the element.")

            if verbose: print(f"Installing {name:16} as {collimator_class.__name__}")
            # Update the position and type in the CollimatorDatabase
            df.loc[name,'s_center'] = positions[name]
            df.loc[name,'collimator_type'] = collimator_class.__name__
            # Do the installation
            s_install = df.loc[name,'s_center'] - thiscoll['active_length']/2 - thiscoll['inactive_front']
            has_apertures = np.unique([nn for nn in line.element_names if name + '_aper' in nn])
            if len(has_apertures) > 0:
                if len(has_apertures) > 1:
                    # Choose the aperture closest to the element
                    has_apertures = [aa for aa in has_apertures
                                     if line.element_names.index(aa) < line.element_names.index(name)]
                    has_apertures.sort(key=lambda nn: line.element_names.index(nn))
                coll_aper = line[has_apertures[-1]]
                assert coll_aper.__class__.__name__.startswith('Limit')
                if np.any([name + '_aper_tilt_' in nn for nn in line.element_names]):
                    raise NotImplementedError("Collimator apertures with tilt not implemented!")
                if np.any([name + '_aper_offset_' in nn for nn in line.element_names]):
                    raise NotImplementedError("Collimator apertures with offset not implemented!")
            else:
                coll_aper = None

            line.insert_element(element=newcoll, name=name, at_s=s_install)

            if coll_aper is not None:
                line.insert_element(element=coll_aper, name=name+'_aper_front', index=name)
                line.insert_element(element=coll_aper, name=name+'_aper_back',
                                    index=line.element_names.index(name)+1)


    @property
    def installed(self):
        return not any([coll is None for coll in self.colldb.collimator_type])


    def align_collimators_to(self, align):
        if not self.installed:
            raise ValueError("Some collimators have not yet been installed.\n"
                             + "Please install all collimators before aligning the collimators.")
        self.colldb.align_to = align

    @property
    def aligned(self):
        return not np.any(
                    [x is None for x in self.colldb._colldb.s_align_front]
                    + [ x is None for x in self.colldb._colldb.s_align_back]
                )


    def build_tracker(self, **kwargs):
        kwargs.setdefault('_buffer', self._buffer)
        kwargs.setdefault('io_buffer', self._io_buffer)
        if kwargs['_buffer'] != self._buffer:
            raise ValueError("Cannot build tracker with different buffer than the CollimatorManager buffer!")
        if kwargs['io_buffer'] != self._io_buffer:
            raise ValueError("Cannot build tracker with different io_buffer than the CollimatorManager io_buffer!")
        if '_context' in kwargs and kwargs['_context'] != self._buffer.context:
            raise ValueError("Cannot build tracker with different context than the CollimatorManager context!")
        self.line.build_tracker(**kwargs)

    @property
    def tracker_ready(self):
        return self.line is not None and self.line.tracker is not None


    def _compute_optics(self, recompute=False):
        if not self.tracker_ready:
            raise Exception("Please build tracker before computing the optics for the openings!")
        line = self.line

        if recompute or not self.colldb._optics_is_ready:
            # TODO: does this fail on Everest? Can the twiss be calculated at the center of the collimator for everest?
#             pos = { *self.s_active_front, *self.s_center, *self.s_active_back }
            pos = list({ *self.s_active_front, *self.s_active_back })
            tw = line.twiss(at_s=pos)
#             tw = tracker.twiss()
            self.colldb._optics = pd.concat([
                                    self.colldb._optics,
                                    pd.DataFrame({
                                            opt: tw[opt] for opt in self.colldb._optics.columns
#                                     opt: [ np.array(tw[opt])[abs(tw['s']-thispos) < 1e-12][0] for thispos in pos ]
#                                         for opt in self.colldb._optics.columns
                                    }, index=pos)
                                ])
            self.colldb.gamma_rel = line.particle_ref._xobject.gamma0[0]


    # The variable 'gaps' is meant to specify temporary settings that will overrule the CollimatorDatabase.
    # As such, its settings will be applied to the collimator elements in the line, but not
    # written to the CollimatorDatabase. Hence two successive calls to set_openings will not be combined,
    # and only the last call will be applied to the line.
    # The variable 'to_parking' will send all collimators that are not listed in 'gaps' to parking.
    # Similarily, the variable 'full_open' will set all openings of the collimators that are not
    # listed in 'gaps' to 1m.
    def set_openings(self, gaps={}, *, recompute_optics=False, to_parking=False, full_open=False, support_legacy_elements=False):
        if not self.tracker_ready:
            raise Exception("Please build tracker before setting the openings!")
        colldb = self.colldb
        if not self.installed:
            raise ValueError("Some collimators have not yet been installed.\n"
                             + "Please install all collimators before setting the openings.")
        if to_parking and full_open:
            raise ValueError("Cannot send collimators to parking and open them fully at the same time!")
        if not self.aligned:
            self.align_collimators_to('front')

        gaps_OLD = colldb.gap
        names = self.collimator_names
        # Override gap if sending to parking
        if to_parking:
            gaps = { **{ name: None for name in names }, **gaps }
        colldb.gap = gaps

        # Get the optics (to compute the opening)
        self._compute_optics(recompute=recompute_optics)
        if not self.colldb._optics_is_ready:
            raise Exception("Something is wrong: not all optics needed for the jaw openings are calculated!")

        # Configure collimators
        line = self.line
        for name in names:
            # Override openings if opening fully
            if full_open and name not in gaps.keys():
                line[name].active = False
            # Apply settings to element
            elif isinstance(line[name], BaseCollimator):
                line[name].ref_x  = colldb.x[name]
                line[name].ref_y  = colldb.y[name]
                line[name].angle  = colldb.angle[name]
                line[name].jaw_L = colldb._colldb.jaw_LU[name]
                line[name].jaw_R = colldb._colldb.jaw_RU[name]
                # TODO
                line[name].side   = colldb.side[name]
                line[name].active = colldb.active[name]
                if isinstance(line[name], (EverestCollimator, EverestCrystal)) or support_legacy_elements:
                    if colldb._colldb.crystal[name] is None:
                        line[name].material = SixTrack_to_xcoll[colldb.material[name]][0]
                    else:
                        line[name].material = SixTrack_to_xcoll[colldb.material[name]][1]
                if isinstance(line[name], EverestCrystal):
                    line[name].align_angle = colldb._colldb.align_angle[name]
                    line[name].bend        = colldb._colldb.bend[name]
                    line[name].xdim        = colldb._colldb.xdim[name]
                    line[name].ydim        = colldb._colldb.ydim[name]
                    line[name].thick       = colldb._colldb.thick[name]
                    line[name].miscut      = colldb._colldb.miscut[name]
                    line[name].lattice     = colldb._colldb.crystal[name]
            else:
                raise ValueError(f"Missing implementation for element type of collimator {name}!")
        colldb.gap = gaps_OLD

    @property
    def openings_set(self):
        # TODO: need to delete jaw positions if some parameters (that would influence it) are changed
        return not np.any(
                    [x is None for x in self.colldb._colldb.jaw_LU]
                    + [ x is None for x in self.colldb._colldb.jaw_RU]
                    + [ x is None for x in self.colldb._colldb.jaw_LD]
                    + [ x is None for x in self.colldb._colldb.jaw_RD]
                )


    def _generate_4D_pencil_one_jaw(self, num_particles, collimator, plane, side, impact_parameter,
                                    dr_sigmas, transverse_spread_sigma, match_at_s):

        line = self.line

        if plane == 'x':
            co_pencil     = line[collimator].ref_x
            co_transverse = line[collimator].ref_y
        else:
            co_pencil     = line[collimator].ref_y
            co_transverse = line[collimator].ref_x

        nemitt_x   = self.colldb.emittance[0]
        nemitt_y   = self.colldb.emittance[1]

        if side == '+':
            absolute_cut = line[collimator].jaw_LU + co_pencil + impact_parameter
        elif side == '-':
            absolute_cut = line[collimator].jaw_RU + co_pencil - impact_parameter

        # Collimator plane: generate pencil distribution
        pencil, p_pencil = xp.generate_2D_pencil_with_absolute_cut(num_particles,
                        plane=plane, absolute_cut=absolute_cut, dr_sigmas=dr_sigmas,
                        side=side, line=line, nemitt_x=nemitt_x, nemitt_y=nemitt_y,
                        at_element=collimator, match_at_s=match_at_s
        )

        # Other plane: generate gaussian distribution in normalized coordinates
        transverse_norm   = np.random.normal(loc=co_transverse, scale=transverse_spread_sigma, size=num_particles)
        p_transverse_norm = np.random.normal(scale=transverse_spread_sigma, size=num_particles)

        return [pencil, p_pencil, transverse_norm, p_transverse_norm]


    def generate_pencil_on_collimator(self, collimator, num_particles, *, side='+-', impact_parameter=0, 
                                      pencil_spread=1e-6, transverse_impact_parameter=0.,
                                      transverse_spread_sigma=0.01, longitudinal=None,
                                      longitudinal_betatron_cut=None, sigma_z=7.61e-2):
        if not self.openings_set:
            raise ValueError("Need to set collimator openings before generating pencil distribution!")
        if not self.tracker_ready:
            raise Exception("Please build tracker before generating pencil distribution!")
        if transverse_impact_parameter != 0.:
            raise NotImplementedError
        if FlukaEngine()._flukaio_connected and not FlukaEngine().has_particle_ref():
            raise ValueError("Need to set reference particle for FLUKA first! Do this by "
                           + "calling `xcoll.FlukaEngine().set_particle_ref(particle_ref)`.")

        # TODO: check collimator in colldb and installed!

        if self.colldb.side[collimator] == 'left':
            side = '+'
        if self.colldb.side[collimator] == 'right':
            side = '-'

        # Define the plane
        angle = self.colldb.angle[collimator]
        if abs(np.mod(angle-90,180)-90) < 1e-6:
            plane = 'x'
        elif abs(np.mod(angle,180)-90) < 1e-6:
            plane = 'y'
        else:
            raise NotImplementedError("Pencil beam on a skew collimator not yet supported!")

        nemitt_x   = self.colldb.emittance[0]
        nemitt_y   = self.colldb.emittance[1]

        # Is it converging or diverging?
        is_converging = self.colldb._optics.loc[self.s_active_front[collimator], 'alf' + plane ] > 0
        print(f"Collimator {collimator} is {'con' if is_converging else 'di'}verging.")
        if is_converging:
            # pencil at front of jaw
            match_at_s = self.s_active_front[collimator]
            sigma      = self.colldb._beam_size_front[collimator]
        else:
            # pencil at back of jaw
            match_at_s = self.s_active_back[collimator]
            sigma      = self.colldb._beam_size_back[collimator]

        dr_sigmas = pencil_spread/sigma

        # Generate 4D coordinates
        if side == '+-':
            num_plus = int(num_particles/2)
            num_min  = int(num_particles - num_plus)
            coords_plus = self._generate_4D_pencil_one_jaw(num_plus, collimator, plane, '+',
                                                           impact_parameter, dr_sigmas,
                                                           transverse_spread_sigma, match_at_s)
            coords_min  = self._generate_4D_pencil_one_jaw(num_min, collimator, plane, '-',
                                                           impact_parameter, dr_sigmas,
                                                           transverse_spread_sigma, match_at_s)
            coords      = [ [*c_plus, *c_min] for c_plus, c_min in zip(coords_plus, coords_min)]
        else:
            coords      = self._generate_4D_pencil_one_jaw(num_particles, collimator, plane, side,
                                                           impact_parameter, dr_sigmas,
                                                           transverse_spread_sigma, match_at_s)
        pencil            = coords[0]
        p_pencil          = coords[1]
        transverse_norm   = coords[2]
        p_transverse_norm = coords[3]

        # Longitudinal plane
        # TODO: make this more general, make this better
        if longitudinal is None:
            delta = 0
            zeta  = 0
        elif longitudinal == 'matched_dispersion':
            if longitudinal_betatron_cut is None:
                cut = 0
            else:
                cut = np.random.uniform(-longitudinal_betatron_cut, longitudinal_betatron_cut, num_particles)
            delta = self.generate_delta_from_dispersion(at_element=collimator, plane=plane, position_mm=pencil,
                                                        betatron_cut=cut)
            zeta  = 0
        elif longitudinal == 'bucket':
            zeta, delta = xp.generate_longitudinal_coordinates(
                    num_particles=num_particles, distribution='gaussian', sigma_z=sigma_z, line=self.line
            )
        elif not hasattr(longitudinal, '__iter__'):
            raise ValueError
        elif len(longitudinal) != 2:
            raise ValueError
        elif isinstance(longitudinal, str):
            raise ValueError
        elif isinstance(longitudinal, dict):
            zeta = longitudinal['zeta']
            delta = longitudinal['delta']
        else:
            zeta = longitudinal[0]
            delta = longitudinal[1]

        # Build the particles
        if plane == 'x':
            part_4d = {'x':      pencil,          'px':      p_pencil,
                       'y_norm': transverse_norm, 'py_norm': p_transverse_norm}
        else:
            part_4d = {'x_norm': transverse_norm, 'px_norm': p_transverse_norm,
                       'y':      pencil,          'py':      p_pencil}
        if FlukaEngine()._flukaio_connected:
            part = xp.build_particles(
<<<<<<< HEAD
                    **part_4d, zeta=zeta, delta=delta, nemitt_x=nemitt_x, nemitt_y=nemitt_y,
                    line=self.line, at_element=collimator, match_at_s=match_at_s,
                    particle_ref=FlukaEngine().particle_ref
            )
        else:
            part = xp.build_particles(
                    **part_4d, zeta=zeta, delta=delta, nemitt_x=nemitt_x, nemitt_y=nemitt_y,
                    line=self.line, at_element=collimator, match_at_s=match_at_s
=======
                    x=pencil, px=p_pencil, y_norm=transverse_norm, py_norm=p_transverse_norm,
                    zeta=zeta, delta=delta, nemitt_x=nemitt_x, nemitt_y=nemitt_y,
                    line=self.line, at_element=collimator, match_at_s=match_at_s,
                    _context=self._buffer.context
            )
        else:
            part = xp.build_particles(
                    x_norm=transverse_norm, px_norm=p_transverse_norm, y=pencil, py=p_pencil, 
                    zeta=zeta, delta=delta, nemitt_x=nemitt_x, nemitt_y=nemitt_y,
                    line=self.line, at_element=collimator, match_at_s=match_at_s,
                    _context=self._buffer.context
>>>>>>> 60fa73de
            )
        part._init_random_number_generator()

        return part


    def generate_delta_from_dispersion(self, at_element, *, plane, position_mm, betatron_cut=0):
        line = self.line
        if line.tracker is None:
            raise ValueError("Need to build tracker first!")
        if not hasattr(betatron_cut, '__iter__'):
            if hasattr(position_mm, '__iter__'):
                betatron_cut = np.full_like(position_mm, betatron_cut)
        elif not hasattr(position_mm, '__iter__'):
            position_mm = np.full_like(betatron_cut, position_mm)
        elif len(position_mm) != len(betatron_cut):
            raise ValueError
        tw = line.twiss()
        if isinstance(at_element, str):
            idx = line.element_names.index(at_element)
        betagamma = line.particle_ref.beta0[0] * line.particle_ref.gamma0[0]
        if plane == 'x':
            sigma = np.sqrt(tw.betx[idx]*self.colldb.emittance[0]/betagamma)
            delta = (position_mm - betatron_cut*sigma - tw.x[idx]) / tw.dx[idx]
        elif plane == 'y':
            sigma = np.sqrt(tw.bety[idx]*self.colldb.emittance[1]/betagamma)
            delta = (position_mm - betatron_cut*sigma - tw.y[idx]) / tw.dy[idx]
        else:
            raise ValueError("The variable 'plane' needs to be either 'x' or 'y'!")
        return delta


    def enable_scattering(self):
        # Prepare collimators for tracking
        for coll in self.collimator_names:
            self.line[coll]._tracking = True

    def disable_scattering(self):
        # Prepare collimators for tracking
        for coll in self.collimator_names:
            self.line[coll]._tracking = False

    @property
    def scattering_enabled(self):
        all_enabled  = np.all([self.line[coll]._tracking if hasattr(self.line[coll], '_tracking')
                               else True for coll in self.collimator_names])
        some_enabled = np.any([self.line[coll]._tracking if hasattr(self.line[coll], '_tracking')
                               else True  for coll in self.collimator_names])
        if some_enabled and not all_enabled:
            raise ValueError("Some collimators are enabled for tracking but not all! "
                           + "This should not happen.")
        return all_enabled


    def summary(self, part, weights=None, show_zeros=False, file=None, recompute=False):

        # We cache the result
        if (self._summary is None or self._part is None
            or not xt.line._dicts_equal(part.to_dict(), self._part)
            or recompute
           ):
            if weights is None:
                weights = np.ones(len(part.x))
            else:
                part.sort(interleave_lost_particles=True)
            self._part   = part.to_dict()
            coll_mask    = (part.state<=-333) & (part.state>=-340)
            coll_losses  = np.array([self.line.element_names[i] for i in part.at_element[coll_mask]])
            coll_loss_single = np.unique(coll_losses)
            coll_lengths = [self.line[nn].active_length for nn in self.collimator_names] 
            coll_pos     = [self.colldb.s_center[nn]    for nn in self.collimator_names]
            if self._line_is_reversed:
                coll_pos = [self.machine_length - s for s in coll_pos ]
            coll_types   = [self.line[nn].__class__.__name__  for nn in self.collimator_names]
            coll_weights = weights[coll_mask]
            nabs         = [coll_weights[coll_losses==nn].sum() for nn in self.collimator_names]

            self._summary = pd.DataFrame({
                        "collname": self.collimator_names,
                        "nabs":     nabs,
                        "length":   coll_lengths,
                        "s":        coll_pos,
                        "type":     coll_types
                      })

        if file is not None:
            with open(Path(file), 'w') as fid:
                fid.write(self._summary.__repr__())

        if show_zeros:
            return self._summary
        else:
            return self._summary[self._summary.nabs > 0]


    def create_weights_from_initial_state(part, function):
        if len(function) == 4:
            return function[0](part.x)*function[1](part.px)*\
                   function[2](part.y)*function[3](part.py)
        elif len(function) == 6:
            return function[0](part.x)*function[1](part.px)*\
                   function[2](part.y)*function[3](part.py)*\
                   function[4](part.zeta)*function[5](part.delta)
        else:
            raise NotImplementedError


    def lossmap(self, part, interpolation=0.1, file=None, recompute=False, weights=None):

        # We cache the result
        if (self._lossmap is None or self._part is None
            or not xt.line._dicts_equal(part.to_dict(), self._part)
            or recompute
           ):

            self._part = part.to_dict()

            # Loss location refinement
            if interpolation is not None:
                # We need to correct for particles scattered out of the collimator beyond the aperture restriction:
                # TODO: this should be done in the scattering code!!!
                new_state = part.state
                new_elem  = part.at_element
                for idx, elem in enumerate(part.at_element):
                    if (part.state[idx]==0 and elem > 0 and
                        self.line.element_names[elem-1] in self.collimator_names
                       ):
                        print(f"Found at {self.line.element_names[elem]}, should be {self.line.element_names[elem-1]}")
                        new_state[idx] = -339 # lost on collimator, special state  ## TODO get the correct flag
                        new_elem[idx] = elem - 1
                part.state      = new_state
                part.at_element = new_elem
                # Do the interpolation
                aper_s = list(part.s[part.state==0])
                if len(aper_s) > 0:
                    print("Performing the aperture losses refinement.")
                    loss_loc_refinement = xt.LossLocationRefinement(self.line,
                            n_theta = 360, # Angular resolution in the polygonal approximation of the aperture
                            r_max = 0.5, # Maximum transverse aperture in m
                            dr = 50e-6, # Transverse loss refinement accuracy [m]
                            ds = interpolation, # Longitudinal loss refinement accuracy [m]
                            # save_refine_trackers=True # Diagnostics flag
                            )
                    loss_loc_refinement.refine_loss_location(part)

            aper_s, aper_names, aper_nabs = self._get_aperture_losses(part, weights)
            coll_summary = self.summary(part, weights, recompute=recompute, show_zeros=False).to_dict('list')

            self._lossmap = {
                'collimator': {
                    's':      coll_summary['s'],
                    'name':   coll_summary['collname'],
                    'length': coll_summary['length'],
                    'n':      coll_summary['nabs']
                }
                ,
                'aperture': {
                    's':    aper_s,
                    'name': aper_names,
                    'n':    aper_nabs
                }
                ,
                'machine_length': self.machine_length
                ,
                'interpolation': interpolation
                ,
                'reversed': self._line_is_reversed
            }

        if file is not None:
            with open(Path(file), 'w') as fid:
                json.dump(self._lossmap, fid, indent=True)
    
        return self._lossmap


    def _get_aperture_losses(self, part, weights=None):
        if weights is None:
            weights = np.ones(len(part.x))
        else:
            part.sort(interleave_lost_particles=True)

        # Get s position per particle (lost on aperture)
        aper_mask = part.state==0
        aper_s = list(part.s[aper_mask])
        if len(aper_s) == 0:
            return [], [], []
        if self._line_is_reversed:
            aper_s = [ self.machine_length - s for s in aper_s ]

        # Store names of aperture markers
        aper_names   = [self.line.element_names[i] for i in part.at_element[aper_mask]]
        name_dict    = dict(zip(aper_s, aper_names)) # TODO: not floating-point-safe and slow

        # Create output arrays
        aper_pos     = np.unique(aper_s)
        aper_weights = weights[aper_mask]
        aper_nabs    = [aper_weights[aper_s==ss].sum() for ss in aper_pos] # TODO: this might be slow
        aper_names   = [name_dict[ss] for ss in aper_pos]
        return aper_pos, aper_names, aper_nabs
<|MERGE_RESOLUTION|>--- conflicted
+++ resolved
@@ -693,28 +693,16 @@
                        'y':      pencil,          'py':      p_pencil}
         if FlukaEngine()._flukaio_connected:
             part = xp.build_particles(
-<<<<<<< HEAD
                     **part_4d, zeta=zeta, delta=delta, nemitt_x=nemitt_x, nemitt_y=nemitt_y,
                     line=self.line, at_element=collimator, match_at_s=match_at_s,
-                    particle_ref=FlukaEngine().particle_ref
+                    particle_ref=FlukaEngine().particle_ref,
+                    _context=self._buffer.context
             )
         else:
             part = xp.build_particles(
                     **part_4d, zeta=zeta, delta=delta, nemitt_x=nemitt_x, nemitt_y=nemitt_y,
-                    line=self.line, at_element=collimator, match_at_s=match_at_s
-=======
-                    x=pencil, px=p_pencil, y_norm=transverse_norm, py_norm=p_transverse_norm,
-                    zeta=zeta, delta=delta, nemitt_x=nemitt_x, nemitt_y=nemitt_y,
                     line=self.line, at_element=collimator, match_at_s=match_at_s,
                     _context=self._buffer.context
-            )
-        else:
-            part = xp.build_particles(
-                    x_norm=transverse_norm, px_norm=p_transverse_norm, y=pencil, py=p_pencil, 
-                    zeta=zeta, delta=delta, nemitt_x=nemitt_x, nemitt_y=nemitt_y,
-                    line=self.line, at_element=collimator, match_at_s=match_at_s,
-                    _context=self._buffer.context
->>>>>>> 60fa73de
             )
         part._init_random_number_generator()
 
