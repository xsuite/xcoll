--- conflicted
+++ resolved
@@ -21,10 +21,7 @@
     allow_double_sided = True
     behaves_like_drift = True
     allow_rot_and_shift = False
-<<<<<<< HEAD
-=======
     allow_loss_refinement = True
->>>>>>> eef90a3d
     skip_in_loss_location_refinement = True
 
     _noexpr_fields = BaseCollimator._noexpr_fields
