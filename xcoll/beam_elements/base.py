# copyright ############################### #
# This file is part of the Xcoll package.   #
# Copyright (c) CERN, 2024.                 #
# ######################################### #

import numpy as np

import xobjects as xo
import xtrack as xt

from ..interaction_record import InteractionRecord
from ..general import _pkg_root
from ..headers.particle_states import particle_states_src


OPEN_JAW = 3
OPEN_GAP = 999


class InvalidXcoll(xt.BeamElement):
    _xofields = {
        'length': xo.Float64
    }

    isthick = True
    needs_rng = False
    allow_track = False
    behaves_like_drift = True
    allow_rot_and_shift = False
    allow_loss_refinement = True
    skip_in_loss_location_refinement = True

    # InvalidXcoll catches unallowed cases, like backtracking through a collimator
    _extra_c_sources = [
        particle_states_src,
        _pkg_root.joinpath('headers','checks.h')
    ]

    _depends_on = [xt.RandomRutherford]  # Needed for checks

    def __init__(self, **kwargs):
        super().__init__(**kwargs)

    def get_backtrack_element(self, _context=None, _buffer=None, _offset=None):
        return self.__class__(length=-self.length,
                              _context=_context, _buffer=_buffer, _offset=_offset)


class BaseBlock(xt.BeamElement):
    _xofields = {
        'length':                xo.Float64,
        'active':                xo.Int8,
        '_record_interactions':  xo.Int8
    }

    isthick = True
    needs_rng = False
    allow_track = False
    allow_double_sided = True
    behaves_like_drift = True
    allow_rot_and_shift = False
<<<<<<< HEAD
=======
    allow_loss_refinement = True
>>>>>>> eef90a3d
    skip_in_loss_location_refinement = True

    _skip_in_to_dict  = ['_record_interactions']
    _store_in_to_dict = ['name', 'record_impacts', 'record_exits', 'record_scatterings']

    _depends_on = [InvalidXcoll]

    _internal_record_class = InteractionRecord

    # This is an abstract class and cannot be instantiated
    def __new__(cls, *args, **kwargs):
        if cls is BaseBlock:
            raise Exception("Abstract class `BaseBlock` cannot be instantiated!")
        instance = super().__new__(cls)
        return instance

    def __init__(self, **kwargs):
        to_assign = {}
        if '_xobject' not in kwargs:
            # Set name (useful for bookkeeping like in FLUKA)
            to_assign['name'] = kwargs.pop('name', None)
            # Set active
            kwargs.setdefault('active', True)
            to_assign['record_impacts'] = kwargs.pop('record_impacts', False)
            to_assign['record_exits'] = kwargs.pop('record_exits', False)
            to_assign['record_scatterings'] = kwargs.pop('record_scatterings', False)
        super().__init__(**kwargs)
        # Careful: non-xofields are not passed correctly between copy's / to_dict. This messes with flags etc..
        # We also have to manually initialise them for xobject generation
        for key, val in to_assign.items():
            setattr(self, key, val)
<<<<<<< HEAD
=======
        BaseBlock._verify_consistency(self)
>>>>>>> eef90a3d

    def copy(self, **kwargs):
        obj = super().copy(**kwargs)
        obj.name = self.name
        return obj

    @property
    def name(self):
        if not hasattr(self, '_name'):
            self._name = None
        return self._name

    @name.setter
    def name(self, val):
        self._name = val

    def enable_scattering(self):
        if hasattr(self, '_tracking'):
            if hasattr(self, 'optics') and self.optics is None and \
            (hasattr(self, '_gap_L_set_manually') and self._gap_L_set_manually() \
            or hasattr(self, '_gap_R_set_manually') and self._gap_R_set_manually()):
                raise ValueError("Gap set but optics not yet assigned! "
                               + "Cannot enable scattering.")
            self._tracking = True

    def disable_scattering(self):
        if hasattr(self, '_tracking'):
            self._tracking = False

    @property
    def record_impacts(self):
        return bool(self._record_interactions % 2)

    @record_impacts.setter
    def record_impacts(self, val):
        if not isinstance(val, bool):
            raise ValueError("`record_impacts` must be a boolean value.")
        if val and not self.record_impacts:
            self._record_interactions += 1
        elif not val and self.record_impacts:
            self._record_interactions -= 1

    @property
    def record_exits(self):
        return bool((self._record_interactions >> 1) % 2)

    @record_exits.setter
    def record_exits(self, val):
        if not isinstance(val, bool):
            raise ValueError("`record_exits` must be a boolean value.")
        if val and not self.record_exits:
            self._record_interactions += 2
        elif not val and self.record_exits:
            self._record_interactions -= 2

    @property
    def record_scatterings(self):
        return bool((self._record_interactions >> 2) % 2)

    @record_scatterings.setter
    def record_scatterings(self, val):
        if not isinstance(val, bool):
            raise ValueError("`record_scatterings` must be a boolean value.")
        if val and not self.record_scatterings:
            self._record_interactions += 4
        elif not val and self.record_scatterings:
            self._record_interactions -= 4

    def _verify_consistency(self):
        assert isinstance(self.active, bool) or self.active in [0, 1]
        assert self._record_interactions in list(range(8))

    def get_backtrack_element(self, _context=None, _buffer=None, _offset=None):
        return InvalidXcoll(length=-self.length,
                              _context=_context, _buffer=_buffer, _offset=_offset)


class BaseCollimator(BaseBlock):
    _xofields = {**BaseBlock._xofields,
        # Collimator angle
        '_sin_zL':        xo.Float64,
        '_cos_zL':        xo.Float64,
        '_sin_zR':        xo.Float64,
        '_cos_zR':        xo.Float64,
        '_sin_zDiff':     xo.Float64, # Angle of right jaw: difference with respect to angle of left jaw
        '_cos_zDiff':     xo.Float64,
        '_jaws_parallel': xo.Int8,
        # Jaw corners (this is the x-coordinate in the rotated frame)
        '_jaw_LU':        xo.Float64,  # left upstream
        '_jaw_RU':        xo.Float64,  # right upstream
        '_jaw_LD':        xo.Float64,  # left downstream
        '_jaw_RD':        xo.Float64,  # right downstream
        # Tilts (superfluous but added to speed up calculations)
        '_sin_yL':        xo.Float64,
        '_cos_yL':        xo.Float64,
        '_tan_yL':        xo.Float64,
        '_sin_yR':        xo.Float64,
        '_cos_yR':        xo.Float64,
        '_tan_yR':        xo.Float64,
        # Other
        '_side':          xo.Int8,
        # These are not used in C, but need to be an xofield to get them in the to_dict:
        '_align':         xo.Int8,
        '_gap_L':         xo.Float64,
        '_gap_R':         xo.Float64,
        '_nemitt_x':      xo.Float64,
        '_nemitt_y':      xo.Float64
    }

<<<<<<< HEAD
    isthick = BaseBlock.isthick
    allow_track = BaseBlock.allow_track
    behaves_like_drift = BaseBlock.behaves_like_drift
    allow_rot_and_shift = BaseBlock.allow_rot_and_shift
    skip_in_loss_location_refinement = BaseBlock.skip_in_loss_location_refinement
=======
    isthick = True
    needs_rng = False
    allow_track = False
>>>>>>> eef90a3d
    allow_double_sided = True
    behaves_like_drift = True
    allow_rot_and_shift = False
    allow_loss_refinement = True
    skip_in_loss_location_refinement = True

<<<<<<< HEAD
=======
    _noexpr_fields = {'align', 'side', 'name'}
>>>>>>> eef90a3d
    _skip_in_to_dict  = [*BaseBlock._skip_in_to_dict,
                         *[f for f in _xofields if f.startswith('_')]]
    _store_in_to_dict = [*BaseBlock._store_in_to_dict, 'angle', 'jaw', 'tilt', 'gap',
                         'side', 'align', 'emittance']

    _depends_on = [BaseBlock]

    _internal_record_class = BaseBlock._internal_record_class


    # This is an abstract class and cannot be instantiated
    def __new__(cls, *args, **kwargs):
        if cls is BaseCollimator:
            raise Exception("Abstract class `BaseCollimator` cannot be instantiated!")
        instance = super().__new__(cls)
        return instance

    def __init__(self, **kwargs):
        to_assign = {}
        if '_xobject' not in kwargs:
            # Set side
            to_assign['side'] = kwargs.pop('side', 'both')

            # Set angle
            if 'angle' in kwargs:
                for key in ['angle_L', 'angle_R']:
                    if key in kwargs:
                        raise ValueError(f"Cannot use both `angle` and `{key}`!")
                to_assign['angle'] = kwargs.pop('angle')
            else:
                to_assign['angle_L'] = kwargs.pop('angle_L', 0)
                to_assign['angle_R'] = kwargs.pop('angle_R', 0)

            # We do not allow any combination of jaw_ and gap_ attributes
            # (except when jaw=..., gap=None or jaw=None, gap=... is used, as this is how the colldb installs it)
            kwargs = {kk: vv for kk, vv in kwargs.items() if not vv is None}

            # Set jaw
            if 'jaw' in kwargs:
                for key in ['jaw_L', 'jaw_R', 'jaw_LU', 'jaw_LD', 'jaw_RU', 'jaw_RD', 'gap', 'gap_L', 'gap_R']:
                    if key in kwargs:
                        raise ValueError(f"Cannot use both `jaw` and `{key}`!")
                if hasattr(kwargs['jaw'], '__iter__') and hasattr(kwargs['jaw'][0], '__iter__'):
                    for key in ['tilt', 'tilt_L', 'tilt_R']:
                        if key in kwargs:
                            raise ValueError(f"Cannot specify jaw corners and `{key}`!")
                to_assign['jaw'] = kwargs.pop('jaw')
            elif 'jaw_L' in kwargs or 'jaw_R' in kwargs:
                for key in ['jaw_LU', 'jaw_LD', 'jaw_RU', 'jaw_RD', 'gap', 'gap_L', 'gap_R']:
                    if key in kwargs:
                        raise ValueError(f"Cannot use `jaw_L` or `jaw_R` together with `{key}`!")
                to_assign['jaw_L'] = kwargs.pop('jaw_L', None)
                to_assign['jaw_R'] = kwargs.pop('jaw_R', None)
            elif 'jaw_LU' in kwargs or 'jaw_LD' in kwargs or 'jaw_RU' in kwargs or 'jaw_RD' in kwargs:
                for key in ['tilt', 'tilt_L', 'tilt_R', 'gap', 'gap_L', 'gap_R']:
                    if key in kwargs:
                        raise ValueError(f"Cannot use both `jaw_LU` etc with `{key}`!")
                to_assign['jaw_LU'] = kwargs.pop('jaw_LU', None)
                to_assign['jaw_RU'] = kwargs.pop('jaw_RU', None)
                to_assign['jaw_LD'] = kwargs.pop('jaw_LD', None)
                to_assign['jaw_RD'] = kwargs.pop('jaw_RD', None)
            kwargs.setdefault('_jaw_LU', OPEN_JAW)   # Important that these are initialised, in 
            kwargs.setdefault('_jaw_RU', -OPEN_JAW)  # order to keep a tilt (given together with
            kwargs.setdefault('_jaw_LD', OPEN_JAW)   # a gap) when optics are not known yet.
            kwargs.setdefault('_jaw_RD', -OPEN_JAW)

            # Set tilt
            if 'tilt' in kwargs:
                for key in ['tilt_L', 'tilt_R']:
                    if key in kwargs:
                        raise ValueError(f"Cannot use both `tilt` and `{key}`!")
                to_assign['tilt'] = kwargs.pop('tilt')
            elif 'tilt_L' in kwargs or 'tilt_R' in kwargs:
                to_assign['tilt_L'] = kwargs.pop('tilt_L', None)
                to_assign['tilt_R'] = kwargs.pop('tilt_R', None)
            kwargs.setdefault('_sin_yL', 0)
            kwargs.setdefault('_cos_yL', 1)
            kwargs.setdefault('_sin_yR', 0)
            kwargs.setdefault('_cos_yR', 1)

            # Set gap
            if 'gap' in kwargs:
                for key in ['gap_L', 'gap_R']:
                    if key in kwargs:
                        raise ValueError(f"Cannot use both `gap` and `{key}`!")
                to_assign['gap'] = kwargs.pop('gap')
            elif 'gap_L' in kwargs or 'gap_R' in kwargs:
                to_assign['gap_L'] = kwargs.pop('gap_L', None)
                to_assign['gap_R'] = kwargs.pop('gap_R', None)
            kwargs.setdefault('_gap_L', OPEN_GAP)
            kwargs.setdefault('_gap_R', -OPEN_GAP)

            # Set others
            to_assign['align'] = kwargs.pop('align', 'upstream')
            to_assign['emittance'] = kwargs.pop('emittance', None)

        super().__init__(**kwargs)
        # Careful: non-xofields are not passed correctly between copy's / to_dict. This messes with flags etc..
        # We also have to manually initialise them for xobject generation
        if not hasattr(self, '_optics'):
            self._optics = None
        for key, val in to_assign.items():
            setattr(self, key, val)
        self._update_tilts()
        BaseCollimator._verify_consistency(self)


    # Main collimator angle
    # =====================

    @property
    def angle(self):
        return self.angle_L if self.angle_L==self.angle_R else [self.angle_L, self.angle_R]

    @angle.setter
    def angle(self, val):
        if not hasattr(val, '__iter__'):
            self.angle_L = val
            self.angle_R = val
        elif len(val) == 1:
            self.angle_L = val[0]
            self.angle_R = val[0]
        elif len(val) == 2:
            self.angle_L = val[0]
            self.angle_R = val[1]
        else:
            raise ValueError(f"The attribute `angle` should be of the form LR or [L, R] "
                           + f"but got {val}.")

    @property
    def angle_L(self):
        return round(np.rad2deg(np.arctan2(self._sin_zL, self._cos_zL)), 10)

    @angle_L.setter
    def angle_L(self, angle_L):
        self._sin_zL = np.sin(np.deg2rad(angle_L))
        self._cos_zL = np.cos(np.deg2rad(angle_L))
        if np.isclose(self.angle_R, angle_L):
            self._jaws_parallel = True
            self._sin_zDiff = 0.
            self._cos_zDiff = 1.
        else:
            self._jaws_parallel = False
            self._sin_zDiff = np.sin(np.deg2rad(self.angle_R - angle_L))
            self._cos_zDiff = np.cos(np.deg2rad(self.angle_R - angle_L))
        self._apply_optics()

    @property
    def angle_R(self):
        return round(np.rad2deg(np.arctan2(self._sin_zR, self._cos_zR)), 10)

    @angle_R.setter
    def angle_R(self, angle_R):
        self._sin_zR = np.sin(np.deg2rad(angle_R))
        self._cos_zR = np.cos(np.deg2rad(angle_R))
        if np.isclose(self.angle_L, angle_R):
            self._jaws_parallel = True
            self._sin_zDiff = 0.
            self._cos_zDiff = 1.
        else:
            self._jaws_parallel = False
            self._sin_zDiff = np.sin(np.deg2rad(angle_R - self.angle_L))
            self._cos_zDiff = np.cos(np.deg2rad(angle_R - self.angle_L))
        self._apply_optics()


    # Jaw attributes
    # ==============

    @property
    def jaw(self):
        if self.jaw_L is None and self.jaw_R is None:
            return None
        elif (self.side == 'left'  and self.tilt_L == 0) \
        or   (self.side == 'right' and self.tilt_R == 0) \
        or   (self.tilt_L == 0 and self.tilt_R == 0):
            return [self.jaw_L, self.jaw_R]
        else:
            return [[self.jaw_LU, self.jaw_LD], [self.jaw_RU, self.jaw_RD]]

    @jaw.setter   # Keeps the tilts unless all 4 corners are specified
    def jaw(self, val):
        if not hasattr(val, '__iter__') or len(val) == 1:
            val = val[0] if hasattr(val, '__iter__') else val
            if self.side == 'left':
                self.jaw_L = val
            elif self.side == 'right':
                # self.jaw_R = -val if val is not None else None
                self.jaw_R = val
            else:
                self.jaw_L = val
                self.jaw_R = -val if val is not None else None
            return
        elif len(val) == 2:
            if hasattr(val[0], '__iter__'):
                if hasattr(val[1], '__iter__') and len(val[0]) == 2 and len(val[1]) == 2:
                    self.jaw_LU = val[0][0]
                    self.jaw_LD = val[0][1]
                    self.jaw_RU = val[1][0]
                    self.jaw_RD = val[1][1]
                    return
            else:
                self.jaw_L = val[0]
                self.jaw_R = val[1]
                return
        # If we got here, val is incompatible
        raise ValueError(f"The attribute `jaw` should be of the form [L, R] or "
                       + f"[[LU, LD], [RU, RD], but got {val}.")

    @property
    def jaw_L(self):
        jaw_L = (self._jaw_LU + self._jaw_LD) / 2
        if not np.isclose(jaw_L, OPEN_JAW, atol=1.e-10):  # open position
            return jaw_L

    @jaw_L.setter   # This moves both jaw_LU and jaw_LD in parallel
    def jaw_L(self, val):
        if self.side == 'right' and val is not None:
            val = None
            print("Warning: Ignored value for jaw_L (right-sided collimator).")
        if val is None:
            val = OPEN_JAW
            self._gap_L = OPEN_GAP
        diff = val - (self._jaw_LU + self._jaw_LD) / 2
        self._jaw_LU += diff
        self._jaw_LD += diff
        self._update_gaps(only_L=True)

    @property
    def jaw_R(self):
        jaw_R = (self._jaw_RU + self._jaw_RD) / 2
        if not np.isclose(jaw_R, -OPEN_JAW, atol=1.e-10):  # open position
            return jaw_R

    @jaw_R.setter   # This moves both jaw_RU and jaw_RD in parallel
    def jaw_R(self, val):
        if self.side == 'left' and val is not None:
            val = None
            print("Warning: Ignored value for jaw_R (left-sided collimator).")
        if val is None:
            val = -OPEN_JAW
            self._gap_R = -OPEN_GAP
        diff = val - (self._jaw_RU + self._jaw_RD) / 2
        self._jaw_RU += diff
        self._jaw_RD += diff
        self._update_gaps(only_R=True)

    @property
    def jaw_LU(self):
        if not np.isclose((self._jaw_LU + self._jaw_LD) / 2,
                          OPEN_JAW, atol=1.e-10):  # open position
            return self._jaw_LU

    @jaw_LU.setter   # This assumes jaw_LD remains fixed, hence both jaw_L and the tilt change
    def jaw_LU(self, val):
        if self.side == 'right':
            if val is not None:
                print("Warning: Ignored value for jaw_LU (right-sided collimator).")
            return
        if val is None:
            raise ValueError("Cannot set corner to None! Use open_jaws() or set jaw_L to None.")
        self._jaw_LU = val
        self._update_tilts()   # Extra, to update tilts which are also in C for efficiency
        self._update_gaps(only_L=True)

    @property
    def jaw_LD(self):
        if not np.isclose((self._jaw_LU + self._jaw_LD) / 2,
                          OPEN_JAW, atol=1.e-10):  # open position
            return self._jaw_LD

    @jaw_LD.setter   # This assumes jaw_LU remains fixed, hence both jaw_L and the tilt change
    def jaw_LD(self, val):
        if self.side == 'right':
            if val is not None:
                print("Warning: Ignored value for jaw_LD (right-sided collimator).")
            return
        if val is None:
            raise ValueError("Cannot set corner to None! Use open_jaws() or set jaw_L to None.")
        self._jaw_LD = val
        self._update_tilts()   # Extra, to update tilts which are also in C for efficiency
        self._update_gaps(only_L=True)

    @property
    def jaw_RU(self):
        if not np.isclose((self._jaw_RU + self._jaw_RD) / 2,
                          -OPEN_JAW, atol=1.e-10):  # open position
            return self._jaw_RU

    @jaw_RU.setter   # This assumes jaw_RD remains fixed, hence both jaw_R and the tilt change
    def jaw_RU(self, val):
        if self.side == 'left':
            if val is not None:
                print("Warning: Ignored value for jaw_RU (left-sided collimator).")
            return
        if val is None:
            raise ValueError("Cannot set corner to None! Use open_jaws() or set jaw_R to None.")
        self._jaw_RU = val
        self._update_tilts()   # Extra, to update tilts which are also in C for efficiency
        self._update_gaps(only_R=True)

    @property
    def jaw_RD(self):
        if not np.isclose((self._jaw_RU + self._jaw_RD) / 2,
                          -OPEN_JAW, atol=1.e-10):  # open position
            return self._jaw_RD

    @jaw_RD.setter   # This assumes jaw_RU remains fixed, hence both jaw_R and the tilt change
    def jaw_RD(self, val):
        if self.side == 'left':
            if val is not None:
                print("Warning: Ignored value for jaw_RD (left-sided collimator).")
            return
        if val is None:
            raise ValueError("Cannot set corner to None! Use open_jaws() or set jaw_R to None.")
        self._jaw_RD = val
        self._update_tilts()   # Extra, to update tilts which are also in C for efficiency
        self._update_gaps(only_R=True)

    @property
    def jaw_s_LU(self):
        return self.length/2 * (1 - self._cos_yL)

    @property
    def jaw_s_LD(self):
        return self.length/2 * (1 + self._cos_yL)

    @property
    def jaw_s_RU(self):
        return self.length/2 * (1 - self._cos_yR)

    @property
    def jaw_s_RD(self):
        return self.length/2 * (1 + self._cos_yR)

    def open_jaws(self, keep_tilts=False):
        self.jaw_L = None
        self.jaw_R = None
        if not keep_tilts:
            self.tilt = 0

    def _update_tilts(self):
        if self.side != 'right':
            if self.length > 0:
                self._sin_yL = (self._jaw_LD - self._jaw_LU) / self.length
                self._cos_yL = np.sqrt(1 - self._sin_yL**2)
                self._tan_yL = self._sin_yL / self._cos_yL
            else:
                self._sin_yL = 0.
                self._cos_yL = 1.
                self._tan_yL = 0.
        if self.side != 'left':
            if self.length > 0:
                self._sin_yR = (self._jaw_RD - self._jaw_RU) / self.length
                self._cos_yR = np.sqrt(1 - self._sin_yR**2)
                self._tan_yR = self._sin_yR / self._cos_yR
            else:
                self._sin_yR = 0.
                self._cos_yR = 1.
                self._tan_yR = 0.

    def _update_gaps(self, only_L=False, only_R=False):
        # If we had set a value for the gap manually, this needs to be updated
        # as well after setting the jaw
        if self._gap_L_set_manually() and not only_R:
            self._gap_L = self.gap_L
        if self._gap_R_set_manually() and not only_L:
            self._gap_R = self.gap_R


    # Tilt attributes
    # ===============

    # TODO: tilts are in rad! Do we want that? It's a bit inconsistent with angle which is in deg...

    @property
    def tilt(self):
        if self.side == 'left':
            return self.tilt_L
        elif self.side == 'right':
            return self.tilt_R
        else:
            return self.tilt_L if self.tilt_L==self.tilt_R else [self.tilt_L, self.tilt_R]

    @tilt.setter
    def tilt(self, val):
        if not hasattr(val, '__iter__') or len(val) == 1:
            val = val[0] if hasattr(val, '__iter__') else val
            if self.side == 'left':
                self.tilt_L = val
            elif self.side == 'right':
                self.tilt_R = val
            else:
                self.tilt_L = val
                self.tilt_R = val
        elif len(val) == 2:
            self.tilt_L = val[0]
            self.tilt_R = val[1]
        else:
            raise ValueError(f"The attribute `tilt` should be of the form LR or [L, R] ")

    @property
    def tilt_L(self):
        if self.side != 'right':
            return round(np.arctan2(self._sin_yL, self._cos_yL), 10)

    @tilt_L.setter   # This assumes jaw_L remains fixed (hence jaw_LU and jaw_LD change)
    def tilt_L(self, val):
        if self.side == 'right' and val != 0:
            val = 0
            print("Warning: Ignored value for tilt_L (right-sided collimator).")
        if val != 0:
            print("Warning: Setting a tilt does not preserve the hierarchy, as there "
                + "will always be one corner that tightens (the tilt is applied at "
                + "the centre of the jaw).")
            if val > np.pi/2 or val < -np.pi/2:
                raise ValueError("Tilts larger than 90 degrees are not supported.")
        self._sin_yL = np.sin(val)
        self._cos_yL = np.cos(val)
        self._tan_yL = np.tan(val)
        jaw_L = (self._jaw_LU + self._jaw_LD) / 2
        self._jaw_LD = jaw_L + self._sin_yL * self.length / 2.
        self._jaw_LU = jaw_L - self._sin_yL * self.length / 2.

    @property
    def tilt_R(self):
        if self.side != 'left':
            return round(np.arctan2(self._sin_yR, self._cos_yR), 10)

    @tilt_R.setter   # This assumes jaw_R remains fixed (hence jaw_RU and jaw_RD change)
    def tilt_R(self, val):
        if self.side == 'left' and val != 0:
            val = 0
            print("Warning: Ignored value for tilt_R (left-sided collimator).")
        if val != 0:
            print("Warning: Setting a tilt does not preserve the hierarchy, as there "
                + "will always be one corner that tightens (the tilt is applied at "
                + "the centre of the jaw).")
            if val > np.pi/2 or val < -np.pi/2:
                raise ValueError("Tilts larger than 90 degrees are not supported.")
        self._sin_yR = np.sin(val)
        self._cos_yR = np.cos(val)
        self._tan_yR = np.tan(val)
        jaw_R = (self._jaw_RU + self._jaw_RD) / 2
        self._jaw_RD = jaw_R + self._sin_yR * self.length / 2.
        self._jaw_RU = jaw_R - self._sin_yR * self.length / 2.


    # Optics
    # ======

    @property
    def optics(self):
        return self._optics

    def optics_ready(self):
        return self.emittance is not None and self.optics is not None

    def assign_optics(self, *, nemitt_x=None, nemitt_y=None, beta_gamma_rel=None, name=None, twiss=None,
                      twiss_upstream=None, twiss_downstream=None):
        if nemitt_x is None:
            if self.nemitt_x is None:
                raise ValueError("Need to provide `nemitt_x`.")
        else:
            self.nemitt_x = nemitt_x
        if nemitt_y is None:
            if self.nemitt_y is None:
                raise ValueError("Need to provide `nemitt_y`.")
        else:
            self.nemitt_y = nemitt_y
        if beta_gamma_rel is None:
            raise ValueError("Need to provide `beta_gamma_rel`.")
        if twiss is None:
            if twiss_upstream is None or twiss_downstream is None:
                raise ValueError("Use either `twiss` or `twiss_upstream` and `twiss_downstream`.")
            if name is None:
                if len(twiss_upstream.name) > 1 or len(twiss_downstream.name) > 1:
                    raise ValueError("Need to provide `name` or twisses that are a single row each.")
                tw_up   = twiss_upstream
                tw_down = twiss_downstream
            else:
                tw_up   = twiss_upstream.rows[name]
                tw_down = twiss_downstream.rows[name]
        elif twiss_downstream is not None or twiss_downstream is not None:
            raise ValueError("Use either `twiss` or `twiss_upstream` and `twiss_downstream`.")
        elif name is None:
            raise ValueError("When using `twiss`, need to provide the name as well.")
        else:
            tw_up   = twiss.rows[name]
            tw_down = twiss.rows[twiss.rows.indices[[name]]+1]
        if not np.isclose(tw_up.s[0] + self.length, tw_down.s[0]):
            raise ValueError(f"Downstream twiss not compatible with length {self.length}m.")
        self._optics = {
            'upstream': tw_up,
            'downstream': tw_down,
            'beta_gamma_rel': beta_gamma_rel
        }
        self._apply_optics()

    @property
    def nemitt_x(self):
        if self._nemitt_x == 0:
            return None
        return self._nemitt_x

    @nemitt_x.setter
    def nemitt_x(self, val):
        if val is None:
            val = 0
        elif val <= 0:
            raise ValueError(f"The field `nemitt_x` should be positive, but got {val}.")
        self._nemitt_x = val
        self._apply_optics()

    @property
    def gemitt_x(self):
        if self.nemitt_x is not None and self.optics_ready():
            return self.nemitt_x / self.optics['beta_gamma_rel']

    @property
    def nemitt_y(self):
        if self._nemitt_y == 0:
            return None
        return self._nemitt_y

    @nemitt_y.setter
    def nemitt_y(self, val):
        if val is None:
            val = 0
        elif val <= 0:
            raise ValueError(f"The field `nemitt_y` should be positive, but got {val}.")
        self._nemitt_y = val
        self._apply_optics()

    @property
    def gemitt_y(self):
        if self.nemitt_y is not None and self.optics_ready():
            return self.nemitt_y / self.optics['beta_gamma_rel']

    @property
    def emittance(self):
        if self.nemitt_x is not None and self.nemitt_y is not None:
            if np.isclose(self.nemitt_x, self.nemitt_y):
                return self.nemitt_x
            else:
                return [self.nemitt_x, self.nemitt_y]

    @emittance.setter
    def emittance(self, val):
        if val is None:
            self._nemitt_x = 0
            self._nemitt_y = 0
        else:
            if not hasattr(val, '__iter__'):
                val = [val]
            if len(val) == 1:
                val = [val[0], val[0]]
            assert len(val) == 2
            if val[0] <= 0 or val[1] <= 0:
                raise ValueError(f"The field `emittance` should be positive, but got {val}.")
            self._nemitt_x = val[0]
            self._nemitt_y = val[1]
            self._apply_optics()

    @property
    def sigma(self):
        if self.optics_ready():
            betx = self.optics[self.align]['betx'][0]
            bety = self.optics[self.align]['bety'][0]
            sigma_x = np.sqrt(betx*self.nemitt_x/self.optics['beta_gamma_rel'])
            sigma_y = np.sqrt(bety*self.nemitt_y/self.optics['beta_gamma_rel'])
            if hasattr(self, '_cos_zL'):
                sigma_L = np.sqrt((sigma_x*self._cos_zL)**2 + (sigma_y*self._sin_zL)**2)
                sigma_R = np.sqrt((sigma_x*self._cos_zR)**2 + (sigma_y*self._sin_zR)**2)
                return [sigma_L, sigma_R], [sigma_x, sigma_y]
            else:  # crystal
                sigma = np.sqrt((sigma_x*self._cos_z)**2 + (sigma_y*self._sin_z)**2)
                return sigma, [sigma_x, sigma_y]

    @property
    def co(self):
        if self.optics_ready():
            x = self.optics[self.align]['x'][0]
            y = self.optics[self.align]['y'][0]
            if hasattr(self, '_cos_zL'):
                co_L = x*self._cos_zL + y*self._sin_zL
                co_R = x*self._cos_zR + y*self._sin_zR
                return [co_L, co_R], [x, y]
            else:  # crystal
                co = x*self._cos_z + y*self._sin_z
                return co, [x, y]

    @property
    def divergence(self):
        if self.optics_ready():
            alfx = self.optics[self.align]['alfx'][0]
            alfy = self.optics[self.align]['alfy'][0]
            betx = self.optics[self.align]['betx'][0]
            bety = self.optics[self.align]['bety'][0]
            divx = -np.sqrt(self.gemitt_x/betx)*alfx
            divy = -np.sqrt(self.gemitt_y/bety)*alfy
            if hasattr(self, '_cos_zL'):
                if self.side != 'right':
                    return divx if abs(self.angle_L) < 1e-6 else divy
                else:
                    return divx if abs(self.angle_R) < 1e-6 else divy
            else:
                return divx if abs(self.angle) < 1e-6 else divy

    @property
    def align(self):
        if self._align == 0:
            return 'upstream'
        elif self._align == 1:
            return 'downstream'
        else:
            raise ValueError(f"The attribute `align` can only be 'upstream' or "
                            +f"'downstream', but stored as {self._align}.")

    @align.setter
    def align(self, val):
        if val == 'upstream':
            self._align = 0
        elif val == 'downstream':
            self._align = 1
        else:
            raise ValueError(f"The attribute `align` can only be 'upstream' or "
                            +f"'downstream', but got {val}.")
        self._apply_optics()


    # Gap attributes
    # ==============

    @property
    def gap(self):
        if self.gap_L is None and self.gap_R is None:
            return None
        elif self.gap_R is not None and self.gap_L == -self.gap_R:
            return self.gap_L
        else:
            return [self.gap_L, self.gap_R]

    @gap.setter
    def gap(self, val):
        if not hasattr(val, '__iter__') or len(val) == 1:
            val = val[0] if hasattr(val, '__iter__') else val
            if self.side == 'left':
                self.gap_L = val
            elif self.side == 'right':
                # self.gap_R = -val if val is not None else None
                self.gap_R = val
            else:
                self.gap_L = val
                self.gap_R = -val if val is not None else None
            return
        elif len(val) == 2:
            if not hasattr(val[0], '__iter__') \
            and not hasattr(val[1], '__iter__'):
                if val[0] is not None and val[1] is not None:
                    if val[0] <= val[1]:
                        raise ValueError(f"The attribute `gap_L` should be larger "
                                       + f"than `gap_R` but got {val}.")
                self.gap_L = val[0]
                self.gap_R = val[1]
                return
        # If we got here, val is incompatible
        raise ValueError(f"The attribute `gap` should be of the form `gap` or "
                       + f"`[gap_L, gap_R]`, but got {val}.")

    @property
    def gap_L(self):
        if self.side != 'right':
            if self.optics_ready() and self.jaw_L is not None:
                return round((self.jaw_L - self.co[0][0])/self.sigma[0][0], 6)
            elif self._gap_L_set_manually():
                return self._gap_L

    @gap_L.setter
    def gap_L(self, val):
        if val is None:
            val = OPEN_GAP
            self.jaw_L = None
        elif val <= 0:
            raise ValueError(f"The field `gap_L` should be positive, but got {val}.")
        self._gap_L = val
        self._apply_optics(only_L=True)

    @property
    def gap_R(self):
        if self.side != 'left':
            if self.optics_ready() and self.jaw_R is not None:
                return round((self.jaw_R - self.co[0][1])/self.sigma[0][1], 6)
            elif self._gap_R_set_manually():
                return self._gap_R

    @gap_R.setter
    def gap_R(self, val):
        if val is None:
            val = -OPEN_GAP
            self.jaw_R = None
        elif val >= 0:
            raise ValueError(f"The field `gap_R` should be negative, but got {val}.")
        self._gap_R = val
        self._apply_optics(only_R=True)

    @property
    def gap_LU(self):
        if self.gap_L is not None and self.optics_ready():
            return round(self._gap_L - self._sin_yL * self.length / 2. / self.sigma[0][0], 6)

    @property
    def gap_LD(self):
        if self.gap_L is not None and self.optics_ready():
            return round(self._gap_L + self._sin_yL * self.length / 2. / self.sigma[0][0], 6)

    @property
    def gap_RU(self):
        if self.gap_R is not None and self.optics_ready():
            return round(self._gap_R - self._sin_yR * self.length / 2. / self.sigma[0][1], 6)

    @property
    def gap_RD(self):
        if self.gap_R is not None and self.optics_ready():
            return round(self._gap_R + self._sin_yR * self.length / 2. / self.sigma[0][1], 6)

    def _gap_L_set_manually(self):
        return not np.isclose(self._gap_L, OPEN_GAP)

    def _gap_R_set_manually(self):
        return not np.isclose(self._gap_R, -OPEN_GAP)

    def _apply_optics(self, only_L=False, only_R=False):
        if self.optics_ready():
            # Only if we have set a value for the gap manually, this needs to be updated
            if self._gap_L_set_manually() and not only_R:
                self.jaw_L = self._gap_L * self.sigma[0][0] + self.co[0][0]
            if self._gap_R_set_manually() and not only_L:
                self.jaw_R = self._gap_R * self.sigma[0][1] + self.co[0][1]


    # Other attributes
    # ================

    @property
    def side(self):
        if self._side == 0:
            return 'both'
        elif self._side == 1:
            return 'left'
        elif self._side == -1:
            return 'right'

    @side.setter
    def side(self, val):
        if isinstance(val, str):
            if val.lower() == 'both' or val == '+-' or val == '-+':
                self._side = 0
                return
            elif val.lower() == 'left' or val.lower() == 'l' or val == '+':
                self._side = 1
                self.gap_R = None
                return
            elif val.lower() == 'right' or val.lower() == 'r' or val == '-':
                self._side = -1
                self.gap_L = None
                return
        raise ValueError(f"Unkown setting {val} for 'side'! Choose from "
                       + f"('left', 'L', '+'), ('right', 'R', '-'), or ('both', '+-').")

    @property
    def active_length(self):
        raise ValueError("`active_length`is deprecated. Please use `length`.")

    @property
    def inactive_front(self):
        raise ValueError("`inactive_front`is deprecated. Collimators now only "
                       + "contain their active length (implemented as `length`).")

    @property
    def inactive_back(self):
        raise ValueError("`inactive_back`is deprecated. Collimators now only "
                       + "contain their active length (implemented as `length`).")


    # Methods
    # =======

    def generate_pencil(self, num_particles, *, side='+-', pencil_spread=1e-6,
                        impact_parameter=0, sigma_z=7.61e-2, twiss=None, longitudinal=None,
                        longitudinal_betatron_cut=None, tw=None, **kwargs):
        if not hasattr(self, '_line') or not hasattr(self, '_name'):
            raise ValueError("Collimator is missing a pointer to the line. Install collimators "
                           + "with `line.collimators.install()` (or use "
                           + "`xcoll.initial_distribution.generate_pencil_on_collimator()`).")
        from xcoll.initial_distribution import generate_pencil_on_collimator
        return generate_pencil_on_collimator(line=self._line, name=self._name, side=side,
                        num_particles=num_particles, pencil_spread=pencil_spread, tw=tw,
                        impact_parameter=impact_parameter, sigma_z=sigma_z, twiss=twiss,
                        longitudinal=longitudinal, longitudinal_betatron_cut=longitudinal_betatron_cut,
                        **kwargs)

    def generate_delta(self, *, plane, position_mm, nemitt_x, nemitt_y, betatron_cut=0,
                       match_at_front=True, twiss=None):
        if not hasattr(self, '_line') or not hasattr(self, '_name'):
            raise ValueError("Collimator is missing a pointer to the line. Install collimators "
                           + "with `line.collimators.install()` (or use "
                           + "`xcoll.initial_distribution.generate_delta_from_dispersion()`).")
        from xcoll.initial_distribution import generate_delta_from_dispersion
        return generate_delta_from_dispersion(line=self._line, at_element=self._name, plane=plane,
                        position_mm=position_mm, nemitt_x=nemitt_x, nemitt_y=nemitt_y, twiss=twiss,
                        betatron_cut=betatron_cut, match_at_front=match_at_front)

    def _verify_consistency(self):
        BaseBlock._verify_consistency(self)
        # Verify angles
        if abs(self.angle_L - self.angle_R) >= 90.:
            raise ValueError("Angles of both jaws differ more than 90 degrees!")
        ang = abs(np.arccos(self._cos_zL))
        ang = np.pi - ang if ang > np.pi/2 else ang
        assert np.isclose(ang, abs(np.arcsin(self._sin_zL)))
        ang = abs(np.arccos(self._cos_zR))
        ang = np.pi - ang if ang > np.pi/2 else ang
        assert np.isclose(ang, abs(np.arcsin(self._sin_zR)))
        if np.isclose(self.angle_L, self.angle_R):
            assert self._jaws_parallel == True
            assert np.isclose(self._sin_zL, self._sin_zR)
            assert np.isclose(self._cos_zL, self._cos_zR)
            assert np.isclose(self._sin_zDiff, 0.)
            assert np.isclose(self._cos_zDiff, 1.)
        else:
            assert self._jaws_parallel == False
            assert np.isclose(self._sin_zDiff, self._cos_zL*self._sin_zR - self._sin_zL*self._cos_zR)
            assert np.isclose(self._cos_zDiff, self._cos_zL*self._cos_zR + self._sin_zL*self._sin_zR)
        if self.side != 'right':
            ang = abs(np.arccos(self._cos_yL))
            ang = np.pi - ang if ang > np.pi/2 else ang
            assert np.isclose(ang, abs(np.arcsin(self._sin_yL)))
            assert np.isclose(self._sin_yL/self._cos_yL, self._tan_yL)
        if self.side != 'left':
            ang = abs(np.arccos(self._cos_yR))
            ang = np.pi - ang if ang > np.pi/2 else ang
            assert np.isclose(ang, abs(np.arcsin(self._sin_yR)))
            assert np.isclose(self._sin_yR/self._cos_yR, self._tan_yR)

        # Verify bools
        if '_side' in self._xofields:  # Not the case e.g. for FlukaCollimator
<<<<<<< HEAD
            assert self._side in [-1, 0, 1]
=======
            assert self._side in [-1, 1, 0]
>>>>>>> eef90a3d
        assert isinstance(self._jaws_parallel, bool) or self._jaws_parallel in [0, 1]

    def jaw_func(self, pos):
        positions = ['LU', 'RU', 'LD', 'RD']
        if pos[0] == 'L': 
            other_pos = 'R' 
        else: 
            other_pos = 'L'
        point_x = ((getattr(self, 'jaw_' + pos[0]) * getattr(self, 'cos_z' + pos[0]) 
                    + getattr(self, 'jaw_' + other_pos) * getattr(self, 'cos_z' + other_pos))/2)
        point_y = ((getattr(self, 'jaw_' + pos[0]) * getattr(self, 'sin_z' + pos[0]) 
                    + getattr(self, 'jaw_' + other_pos) * getattr(self, 'sin_z' + other_pos))/2)
        if not pos in positions:
            raise ValueError(f"Parameter {pos} needs to be one of {positions}!")
        sinz    = getattr(self, 'sin_z' + pos[0])
        cosz    = getattr(self, 'cos_z' + pos[0])
        # Shift to the jaw, whose location is given as the shortest distance:
        point_x += getattr(self, 'jaw_' + pos) * cosz
        point_y += getattr(self, 'jaw_' + pos) * sinz
        return lambda t: (point_x - t*sinz, point_y + t*cosz)


class BaseCrystal(BaseBlock):
    _xofields = {**BaseBlock._xofields,
        # Collimator angle
        '_sin_z':             xo.Float64,
        '_cos_z':             xo.Float64,
        # Jaw corners (this is the x-coordinate in the rotated frame)
        '_jaw_U':             xo.Float64,
        # Tilts (not superfluous)
        '_sin_y':             xo.Float64,
        '_cos_y':             xo.Float64,
        '_tan_y':             xo.Float64,
        # Other
        '_side':              xo.Int8,
        # These are not used in C, but need to be an xofield to get them in the to_dict:
        '_align':             xo.Int8,
        '_gap':               xo.Float64,
        '_nemitt_x':          xo.Float64,
        '_nemitt_y':          xo.Float64,
        # Crystal specific
        '_bending_radius':    xo.Float64,
        '_bending_angle':     xo.Float64,
        '_width':              xo.Float64,
        '_height':             xo.Float64
        # 'thick':              xo.Float64
    }

<<<<<<< HEAD
    isthick = BaseBlock.isthick
    allow_track = BaseBlock.allow_track
    behaves_like_drift = BaseBlock.behaves_like_drift
    allow_rot_and_shift = BaseBlock.allow_rot_and_shift
    skip_in_loss_location_refinement = BaseBlock.skip_in_loss_location_refinement
=======

    isthick = True
    needs_rng = False
    allow_track = False
>>>>>>> eef90a3d
    allow_double_sided = False
    behaves_like_drift = True
    allow_rot_and_shift = False
    allow_loss_refinement = True
    skip_in_loss_location_refinement = True

    _noexpr_fields    = {'align', 'side', 'name'}
    _skip_in_to_dict  = [*BaseBlock._skip_in_to_dict, *[f for f in _xofields if f.startswith('_')]]
    _store_in_to_dict = [*BaseBlock._store_in_to_dict, 'angle', 'jaw', 'tilt', 'gap', 'side', 'align',
                         'emittance', 'width', 'height', 'bending_radius', 'bending_angle']

    _depends_on = [BaseCollimator]

    _internal_record_class = BaseBlock._internal_record_class

    # This is an abstract class and cannot be instantiated
    def __new__(cls, *args, **kwargs):
        if cls is BaseCrystal:
            raise Exception("Abstract class `BaseCrystal` cannot be instantiated!")
        instance = super().__new__(cls)
        return instance

    def __init__(self, **kwargs):
        to_assign = {}
        if '_xobject' not in kwargs:
            # Set side
            to_assign['side'] = kwargs.pop('side', 'left')

            # Set angle
            to_assign['angle'] = kwargs.pop('angle', 0)

            # We do not allow any combination of jaw_ and gap_ attributes
            # (except when jaw=..., gap=None or jaw=None, gap=... is used, as this is how the colldb installs it)
            kwargs = {kk: vv for kk, vv in kwargs.items() if not vv is None}


            # Set jaw
            if 'jaw' in kwargs:
                for key in ['jaw_U', 'jaw_D', 'gap']:
                    if key in kwargs:
                        raise ValueError(f"Cannot use both `jaw` and `{key}`!")
                to_assign['jaw'] = kwargs.pop('jaw')
            elif 'jaw_D' in kwargs:
                for key in ['tilt', 'gap']:
                    if key in kwargs:
                        raise ValueError(f"Cannot use both `jaw_D` with `{key}`!")
                if not 'jaw_U' in kwargs:
                    raise ValueError("Need to provide `jaw_U` when setting `jaw_D`!")
                to_assign['jaw_U'] = kwargs.pop('jaw_U')
                to_assign['jaw_D'] = kwargs.pop('jaw_D')
            elif 'jaw_U' in kwargs:
                if 'gap' in kwargs:
                    raise ValueError(f"Cannot use both `jaw_U` and `gap`!")
                to_assign['jaw_U'] = kwargs.pop('jaw_U')
            # TODO: correct sign if right-sided
            kwargs.setdefault('_jaw_U', OPEN_JAW)

            # Set gap
            if 'gap' in kwargs:
                for key in ['jaw', 'jaw_U', 'jaw_D']:
                    if key in kwargs:
                        raise ValueError(f"Cannot use both `gap` and `{key}`!")
                to_assign['gap'] = kwargs.pop('gap')
            # TODO: correct sign if right-sided
            kwargs.setdefault('_gap', OPEN_GAP)

            # Set tilt
            if 'tilt' in kwargs:
                to_assign['tilt'] = kwargs.pop('tilt')

            # Set others
            to_assign['align'] = kwargs.pop('align', 'upstream')
            to_assign['emittance'] = kwargs.pop('emittance', None)
            kwargs.setdefault('active', True)
            kwargs.setdefault('_sin_y', 0)
            kwargs.setdefault('_cos_y', 1)

            # Set crystal specific
            if 'bending_angle' in kwargs:
                if 'bending_radius' in kwargs:
                    raise ValueError("Need to choose between 'bending_radius' and 'bending_angle'!")
                to_assign['bending_angle'] = kwargs.pop('bending_angle')
            else:
                to_assign['bending_radius'] = kwargs.pop('bending_radius', 1)
            to_assign['width'] = kwargs.pop('width', 1)
            to_assign['height'] = kwargs.pop('height', 1)

        super().__init__(**kwargs)
        # Careful: non-xofields are not passed correctly between copy's / to_dict. This messes with flags etc..
        # We also have to manually initialise them for xobject generation
        if not hasattr(self, '_optics'):
            self._optics = None
        for key, val in to_assign.items():
            setattr(self, key, val)
        if self.side == 'right':
            if np.isclose(self._jaw_U, OPEN_JAW):
                self._jaw_U *= -1
            if np.isclose(self._gap, OPEN_GAP):
                self._gap *= -1
        BaseCrystal._verify_consistency(self)


    # Main crystal angle
    # ==================

    @property
    def angle(self):
        return round(np.rad2deg(np.arctan2(self._sin_z, self._cos_z)), 10)

    @angle.setter
    def angle(self, val):
        self._sin_z = np.sin(np.deg2rad(val))
        self._cos_z = np.cos(np.deg2rad(val))
        self._apply_optics()


    # Jaw attributes
    # ==============

    @property
    def jaw(self):
        return self.jaw_U

    @jaw.setter
    def jaw(self, val):
        if val is None:
            if self.side == 'left':
                val = OPEN_JAW
            elif self.side == 'right':
                val = -OPEN_JAW
            else:
                raise ValueError("Cannot determine side. Something is wrong with the collimator!")
        self.jaw_U = val

    @property
    def jaw_U(self):
        if not np.isclose(abs(self._jaw_U), OPEN_JAW, atol=1.e-10):  # open position
            return self._jaw_U

    @jaw_U.setter
    def jaw_U(self, val):
        if val is None:
            raise ValueError("Cannot set corner to None! Use open_jaws() or set jaw to None.")
        self._jaw_U = val
        self._update_gaps()

    @property
    def jaw_D(self):
        if not np.isclose(abs(self._jaw_U), OPEN_JAW, atol=1.e-10):  # open position
            length = self.length
            if (self.side == 'left' and self.bending_radius < 0) \
            or (self.side == 'right' and self.bending_radius > 0):
                # Correction for inner corner point
                length -= self.width*np.sin(abs(self._bending_angle))
            shift = np.tan(self._bending_angle/2)*self._cos_y + self._sin_y
            return self._jaw_U + length*shift

    @jaw_D.setter
    def jaw_D(self, val):
        if val is None:
            self.tilt = 0
        else:
            shift = (val - self._jaw_U )/self.length * np.cos(self._bending_angle/2)
            self._sin_y  = shift*np.cos(self._bending_angle/2)
            self._sin_y -= np.sin(self._bending_angle/2)*np.sqrt(1 - shift**2)
            self._cos_y  = np.sqrt(1 - self._sin_y**2)
            self._tan_y = self._sin_y / self._cos_y
        self._update_gaps()

    def open_jaws(self, keep_tilts=False):
        self.jaw = None
        if not keep_tilts:
            self.tilt = 0

    def _update_gaps(self):
        # If we had set a value for the gap manually, this needs to be updated
        # as well after setting the jaw
        if self._gap_set_manually():
            self._gap = self.gap


    # Tilt attributes
    # ===============

    # TODO: tilts are in rad! Do we want that? It's a bit inconsistent with angle which is in deg...

    @property
    def tilt(self):
        return round(np.arctan2(self._sin_y, self._cos_y), 10)

    @tilt.setter   # This assumes jaw_U remains fixed (hence jaw_D changes)
    def tilt(self, val):
        if self.side == 'left':
            if val < min(0, self.bending_angle/2):
                print("Warning: Setting a negative tilt does not preserve the hierarchy, as the "
                    + "crystal tightens towards the beam.")
        elif self.side == 'right':
            if val > min(0, -self.bending_angle/2):
                print("Warning: Setting a positive tilt does not preserve the hierarchy, as the "
                    + "crystal tightens towards the beam.")
        if val > np.pi/2 or val < -np.pi/2:
            raise ValueError("Tilts larger than 90 degrees are not supported.")
        self._sin_y = np.sin(val)
        self._cos_y = np.cos(val)
        self._tan_y = np.tan(val)


    # Optics
    # ======

    @property
    def optics(self):
        return self._optics

    def optics_ready(self):
        return BaseCollimator.optics_ready(self)

    def assign_optics(self, *, nemitt_x=None, nemitt_y=None, beta_gamma_rel=None, name=None, twiss=None,
                      twiss_upstream=None, twiss_downstream=None):
        return BaseCollimator.assign_optics(self, nemitt_x=nemitt_x, nemitt_y=nemitt_y,
                                            beta_gamma_rel=beta_gamma_rel, name=name, twiss=twiss,
                                            twiss_upstream=twiss_upstream, twiss_downstream=twiss_downstream)

    @property
    def nemitt_x(self):
        return BaseCollimator.nemitt_x.fget(self)

    @nemitt_x.setter
    def nemitt_x(self, val):
        BaseCollimator.nemitt_x.fset(self, val)

    @property
    def gemitt_x(self):
        return BaseCollimator.gemitt_x.fget(self)

    @property
    def nemitt_y(self):
        return BaseCollimator.nemitt_y.fget(self)

    @nemitt_y.setter
    def nemitt_y(self, val):
        BaseCollimator.nemitt_y.fset(self, val)

    @property
    def gemitt_y(self):
        return BaseCollimator.gemitt_y.fget(self)

    @property
    def emittance(self):
        return BaseCollimator.emittance.fget(self)

    @emittance.setter
    def emittance(self, val):
        BaseCollimator.emittance.fset(self, val)

    @property
    def sigma(self):
        return BaseCollimator.sigma.fget(self)

    @property
    def co(self):
        return BaseCollimator.co.fget(self)

    @property
    def divergence(self):
        return BaseCollimator.divergence.fget(self)

    @property
    def align(self):
        return BaseCollimator.align.fget(self)

    @align.setter
    def align(self, val):
        if val != 'upstream':
            raise NotImplementedError("Crystals cannot be aligned to the downstream optics!")
        BaseCollimator.align.fset(self, val)

    def align_to_beam_divergence(self):
        if not self.optics_ready():
            raise ValueError("Optics not assigned! Cannot align to beam divergence.")
        if self.gap is None:
            raise ValueError("Need to set `gap` to align to beam divergence.")
        self.tilt = self.divergence * self.gap


    # Gap attributes
    # ==============

    @property
    def gap(self):
        if self.optics_ready() and self.jaw_U is not None:
            return round((self.jaw_U - self.co[0])/self.sigma[0], 6)
        elif not self._gap_set_manually():
            return None
        else:
            return self._gap

    # Gap is always positive, irrespective of the side
    @gap.setter
    def gap(self, val):
        if val is None:
            val = OPEN_GAP
            self.jaw = None
        if hasattr(val, '__iter__'):
            raise ValueError("The attribute `gap` should be a single value, not a list.")
        if val <= 0:
            raise ValueError(f"The field `gap` should be positive, but got {val}.")
        self._gap = val
        self._apply_optics()

    def _gap_set_manually(self):
        return not np.isclose(self._gap, OPEN_GAP)

    def _apply_optics(self):
        if self.optics_ready():
            # Only if we have set a value for the gap manually, this needs to be updated
            if self._gap_set_manually():
                self.jaw_U = self._gap * self.sigma[0] + self.co[0]


    # Other attributes
    # ================

    @property
    def bending_radius(self):
        return self._bending_radius

    @bending_radius.setter
    def bending_radius(self, bending_radius):
        bending_angle = np.arcsin(self.length/bending_radius)
        if abs(bending_angle) > np.pi/2:
            raise ValueError("Bending angle cannot be larger than 90 degrees!")
        self._bending_radius = bending_radius
        self._bending_angle = bending_angle

    @property
    def bending_angle(self):
        return self._bending_angle

    @bending_angle.setter
    def bending_angle(self, bending_angle):
        if abs(bending_angle) > np.pi/2:
            raise ValueError("Bending angle cannot be larger than 90 degrees!")
        self._bending_angle = bending_angle
        self._bending_radius = self.length / np.sin(bending_angle)

    @property
    def width(self):
        return self._width

    @width.setter
    def width(self, val):
        if val <= 0:
            raise ValueError(f"The field `width` should be positive, but got {val}.")
        self._width = val

    @property
    def height(self):
        return self._height

    @height.setter
    def height(self, val):
        if val <= 0:
            raise ValueError(f"The field `height` should be positive, but got {val}.")
        self._height = val

    @property
    def side(self):
        return BaseCollimator.side.fget(self)

    @side.setter
    def side(self, val):
        BaseCollimator.side.fset(self, val)
        if self._side == 0:
            raise ValueError("Crystal cannot be two-sided! Please set `side` "
                           + "to 'left' or 'right'.")


    # Methods
    # =======

    def generate_pencil(self, **kwargs):
        return BaseCollimator.generate_pencil(self, **kwargs)

    def _verify_consistency(self):
        BaseBlock._verify_consistency(self)
        # Verify angles
        ang = abs(np.arccos(self._cos_z))
        ang = np.pi - ang if ang > np.pi/2 else ang
        assert np.isclose(ang, abs(np.arcsin(self._sin_z)))
        ang = abs(np.arccos(self._cos_y))
        ang = np.pi - ang if ang > np.pi/2 else ang
        assert np.isclose(ang, abs(np.arcsin(self._sin_y)))
        assert np.isclose(self._sin_y/self._cos_y, self._tan_y)
        # Verify bools
        if '_side' in self._xofields:
            assert self._side in [-1, 0, 1]
        # Crystal specific
        if '_bending_radius' in self._xofields and '_bending_angle' in self._xofields:
<<<<<<< HEAD
            assert isinstance(self._bending_radius, float) and self._bending_radius > 0
=======
            assert isinstance(self._bending_radius, float) and not np.isclose(self._bending_radius, 0)
>>>>>>> eef90a3d
            assert isinstance(self._bending_angle, float) and abs(self._bending_angle) <= np.pi/2
            assert np.isclose(self._bending_angle, np.arcsin(self.length/self._bending_radius))
<|MERGE_RESOLUTION|>--- conflicted
+++ resolved
@@ -59,10 +59,7 @@
     allow_double_sided = True
     behaves_like_drift = True
     allow_rot_and_shift = False
-<<<<<<< HEAD
-=======
     allow_loss_refinement = True
->>>>>>> eef90a3d
     skip_in_loss_location_refinement = True
 
     _skip_in_to_dict  = ['_record_interactions']
@@ -94,10 +91,7 @@
         # We also have to manually initialise them for xobject generation
         for key, val in to_assign.items():
             setattr(self, key, val)
-<<<<<<< HEAD
-=======
         BaseBlock._verify_consistency(self)
->>>>>>> eef90a3d
 
     def copy(self, **kwargs):
         obj = super().copy(**kwargs)
@@ -207,27 +201,16 @@
         '_nemitt_y':      xo.Float64
     }
 
-<<<<<<< HEAD
-    isthick = BaseBlock.isthick
-    allow_track = BaseBlock.allow_track
-    behaves_like_drift = BaseBlock.behaves_like_drift
-    allow_rot_and_shift = BaseBlock.allow_rot_and_shift
-    skip_in_loss_location_refinement = BaseBlock.skip_in_loss_location_refinement
-=======
     isthick = True
     needs_rng = False
     allow_track = False
->>>>>>> eef90a3d
     allow_double_sided = True
     behaves_like_drift = True
     allow_rot_and_shift = False
     allow_loss_refinement = True
     skip_in_loss_location_refinement = True
 
-<<<<<<< HEAD
-=======
     _noexpr_fields = {'align', 'side', 'name'}
->>>>>>> eef90a3d
     _skip_in_to_dict  = [*BaseBlock._skip_in_to_dict,
                          *[f for f in _xofields if f.startswith('_')]]
     _store_in_to_dict = [*BaseBlock._store_in_to_dict, 'angle', 'jaw', 'tilt', 'gap',
@@ -1075,11 +1058,7 @@
 
         # Verify bools
         if '_side' in self._xofields:  # Not the case e.g. for FlukaCollimator
-<<<<<<< HEAD
             assert self._side in [-1, 0, 1]
-=======
-            assert self._side in [-1, 1, 0]
->>>>>>> eef90a3d
         assert isinstance(self._jaws_parallel, bool) or self._jaws_parallel in [0, 1]
 
     def jaw_func(self, pos):
@@ -1128,18 +1107,10 @@
         # 'thick':              xo.Float64
     }
 
-<<<<<<< HEAD
-    isthick = BaseBlock.isthick
-    allow_track = BaseBlock.allow_track
-    behaves_like_drift = BaseBlock.behaves_like_drift
-    allow_rot_and_shift = BaseBlock.allow_rot_and_shift
-    skip_in_loss_location_refinement = BaseBlock.skip_in_loss_location_refinement
-=======
 
     isthick = True
     needs_rng = False
     allow_track = False
->>>>>>> eef90a3d
     allow_double_sided = False
     behaves_like_drift = True
     allow_rot_and_shift = False
@@ -1539,10 +1510,6 @@
             assert self._side in [-1, 0, 1]
         # Crystal specific
         if '_bending_radius' in self._xofields and '_bending_angle' in self._xofields:
-<<<<<<< HEAD
-            assert isinstance(self._bending_radius, float) and self._bending_radius > 0
-=======
             assert isinstance(self._bending_radius, float) and not np.isclose(self._bending_radius, 0)
->>>>>>> eef90a3d
             assert isinstance(self._bending_angle, float) and abs(self._bending_angle) <= np.pi/2
             assert np.isclose(self._bending_angle, np.arcsin(self.length/self._bending_radius))
