--- conflicted
+++ resolved
@@ -136,48 +136,6 @@
 
                 }
             }
-<<<<<<< HEAD
-
-            if (!is_alive){
-
-                LocalParticle_set_state(part, -333);
-                // Record data
-                if (record_impacts){
-//                     // TODO: GPU-proof way (though did not work):
-//                     BlackAbsorberData_add_to__impacts__row_id(el, 1);
-//                     int64_t record_index = BlackAbsorberData_get__impacts__row_id(el);
-
-                    int64_t record_index = BlackAbsorberData_get__impacts__row_id(el);
-                    record_index = record_index + 1;
-                    BlackAbsorberData_set__impacts__row_id(el, record_index);
-
-                    int64_t const capacity = BlackAbsorberData_get__impacts__capacity(el);
-                    if (record_index < capacity){
-                        double mass_ratio = LocalParticle_get_charge_ratio(part) / LocalParticle_get_chi(part);
-                        double energy = (
-                                            LocalParticle_get_ptau(part) + 1 / LocalParticle_get_beta0(part)
-                                         ) * mass_ratio * LocalParticle_get_p0c(part);
-
-                        BlackAbsorberData_set__impacts_at_element(el, record_index, LocalParticle_get_at_element(part));
-                        BlackAbsorberData_set__impacts_s(el, record_index, LocalParticle_get_s(part));
-                        BlackAbsorberData_set__impacts_turn(el, record_index, LocalParticle_get_at_turn(part));
-                        BlackAbsorberData_set__impacts_interaction_type(el, record_index, -1);
-
-                        BlackAbsorberData_set__impacts_id_parent(el, record_index, LocalParticle_get_particle_id(part));
-                        BlackAbsorberData_set__impacts_id_child(el, record_index, -1);
-                        BlackAbsorberData_set__impacts_x_parent(el, record_index, LocalParticle_get_x(part));
-                        BlackAbsorberData_set__impacts_px_parent(el, record_index, LocalParticle_get_px(part));
-                        BlackAbsorberData_set__impacts_y_parent(el, record_index, LocalParticle_get_y(part));
-                        BlackAbsorberData_set__impacts_py_parent(el, record_index, LocalParticle_get_py(part));
-                        BlackAbsorberData_set__impacts_zeta_parent(el, record_index, LocalParticle_get_zeta(part));
-                        BlackAbsorberData_set__impacts_delta_parent(el, record_index, LocalParticle_get_delta(part));
-                        BlackAbsorberData_set__impacts_energy_parent(el, record_index, energy);
-                    }
-                }
-            }
-
-=======
->>>>>>> 742b000d
         }
 
         // Move back from collimator reference system
