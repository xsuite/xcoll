// copyright ############################### #
// This file is part of the Xcoll Package.   #
// Copyright (c) CERN, 2023.                 #
// ######################################### #

#ifndef XCOLL_EVEREST_CRYSTAL_H
#define XCOLL_EVEREST_CRYSTAL_H
#include <math.h>
#include <stdio.h>


/*gpufun*/
void EverestCrystal_set_material(EverestCrystalData el){
    CrystalMaterialData material = EverestCrystalData_getp__material(el);
    RandomRutherfordData rng = EverestCrystalData_getp_rutherford_rng(el);
    RandomRutherford_set_by_xcoll_material(rng, (GeneralMaterialData) material);
}


// TODO: it would be great if we could set EverestData as an xofield, because then we could
// run this function at creation of the collimator instead of every turn
/*gpufun*/
EverestCollData EverestCrystal_init(EverestCrystalData el, LocalParticle* part0, int8_t active){
    EverestCollData coll = (EverestCollData) malloc(sizeof(EverestCollData_));
    if (active){ // This is needed in order to avoid that the initialisation is called during a twiss!
        // Random generator and material
        coll->rng = EverestCrystalData_getp_rutherford_rng(el);
        CrystalMaterialData material = EverestCrystalData_getp__material(el);
        coll->exenergy = CrystalMaterialData_get_excitation_energy(material)*1.0e3; // MeV
        coll->rho      = CrystalMaterialData_get_density(material);
        coll->anuc     = CrystalMaterialData_get_A(material);
        coll->zatom    = CrystalMaterialData_get_Z(material);
        coll->bnref    = CrystalMaterialData_get_nuclear_elastic_slope(material);
        coll->csref[0] = CrystalMaterialData_get_cross_section(material, 0);
        coll->csref[1] = CrystalMaterialData_get_cross_section(material, 1);
        coll->csref[5] = CrystalMaterialData_get_cross_section(material, 5);
        coll->dlri     = CrystalMaterialData_get_crystal_radiation_length(material);
        coll->dlyi     = CrystalMaterialData_get_crystal_nuclear_length(material);
        coll->ai       = CrystalMaterialData_get_crystal_plane_distance(material);
        coll->eum      = CrystalMaterialData_get_crystal_potential(material);
        coll->collnt   = CrystalMaterialData_get_nuclear_collision_length(material);

        // Impact table
        coll->record = EverestCrystalData_getp_internal_record(el, part0);
        coll->record_index = NULL;
        if (coll->record){
            coll->record_index = CollimatorImpactsData_getp__index(coll->record);
        }

        // Geometry
        // TODO: this should in principle not be in this struct
        coll->aperture = EverestCrystalData_get_jaw_L(el) - EverestCrystalData_get_jaw_R(el);
        coll->offset   = ( EverestCrystalData_get_jaw_L(el) + EverestCrystalData_get_jaw_R(el) ) /2;
        coll->tilt_L   = asin(EverestCrystalData_get_sin_yL(el));
        coll->tilt_R   = asin(EverestCrystalData_get_sin_yR(el));
        if (fabs(coll->tilt_R) > 1.e-10){
            printf("Crystals have to be left-sided for now, so tilt_R should not be set!");
            fflush(stdout);
            kill_all_particles(part0, XC_ERR_INVALID_XOFIELD);
        };
        coll->side     = EverestCrystalData_get__side(el);  // TODO: so far only left-sided crystals
        if (coll->side != 1){
            printf("Crystals have to be left-sided for now!");
            fflush(stdout);
            kill_all_particles(part0, XC_ERR_NOT_IMPLEMENTED);
        };
        // TODO: this should stay here
        double R         = EverestCrystalData_get__bending_radius(el);
        coll->bend_r     = R;
        double t_R       = EverestCrystalData_get__bending_angle(el);
        coll->bend_ang   = t_R;
        coll->tilt       = EverestCrystalData_get_align_angle(el) + coll->tilt_L;   // TODO: only left-sided crystals
        // double const cry_bend   = length/cry_rcurv; //final value (with corrected length)
        // THIS IS WRONG! Was a mistranslation from SixTrack 4 to SixTrack 5
        // Difference is so small that this was never caught.
        // Furthermore, we removed the adaptation of the scatter length, because
        // 1) it was implemented wrong (passed unnoticed due to small effect)
        // 2) we should not use the adapted scatter length, as we rotate the S-X frame, so
        //    we anyway have to drift the full length!
        coll->amorphous_layer = EverestCrystalData_get_thick(el);
        coll->xdim            = EverestCrystalData_get_xdim(el);
        coll->ydim            = EverestCrystalData_get_ydim(el);
        coll->orient          = EverestCrystalData_get__orient(el);
        coll->miscut          = EverestCrystalData_get_miscut(el);
        coll->s_P             = -coll->bend_r*sin(coll->miscut);
        coll->x_P             = coll->bend_r*cos(coll->miscut);
        double Rb;
        if (coll->miscut >0){
            Rb = R - coll->xdim;
        } else {
            Rb = R;
        }
        coll->t_VImax = atan( (Rb*sin(t_R) - coll->s_P) / (R - Rb*cos(t_R) - coll->x_P) );
    }
    return coll;
}


/*gpufun*/
EverestData EverestCrystal_init_data(LocalParticle* part, EverestCollData coll){
    EverestData everest = (EverestData) malloc(sizeof(EverestData_));
    everest->coll = coll;
    everest->rescale_scattering = 1;
#ifndef XCOLL_REFINE_ENERGY
    // Preinitialise scattering parameters
    double charge_ratio = LocalParticle_get_charge_ratio(part);
    double mass_ratio = charge_ratio / LocalParticle_get_chi(part);
    double energy = ( LocalParticle_get_ptau(part) + 1 / LocalParticle_get_beta0(part)
                     ) * mass_ratio * LocalParticle_get_p0c(part) / 1e9; // energy in GeV
    calculate_scattering(everest, energy);
    calculate_ionisation_properties(everest, energy);
    calculate_critical_angle(everest, part, energy);
    calculate_VI_parameters(everest, part, energy);
#endif
    return everest;
}


/*gpufun*/
void EverestCrystal_track_local_particle(EverestCrystalData el, LocalParticle* part0) {
    int8_t active = EverestCrystalData_get_active(el);
    active       *= EverestCrystalData_get__tracking(el);
    double length = EverestCrystalData_get_length(el);

<<<<<<< HEAD
    CrystalMaterialData material = EverestCrystalData_getp__material(el);
    RandomRutherfordData rng = EverestCrystalData_getp_rutherford_rng(el);

    // Crystal properties
=======
    // Collimator geometry
>>>>>>> f643e155
    double const co_x       = EverestCrystalData_get_ref_x(el);
    double const co_y       = EverestCrystalData_get_ref_y(el);
    // TODO: use xtrack C-code for rotation element
    // TODO: we are ignoring the angle of the right jaw
    // TODO: is a crystal always one-sided...?
    double const sin_zL     = EverestCrystalData_get_sin_zL(el);
    double const cos_zL     = EverestCrystalData_get_cos_zL(el);
    double const sin_zR     = EverestCrystalData_get_sin_zR(el);
    double const cos_zR     = EverestCrystalData_get_cos_zR(el);
    if (fabs(sin_zL-sin_zR) > 1.e-10 || fabs(cos_zL-cos_zR) > 1.e-10 ){
        printf("Jaws with different angles not yet implemented!");
        fflush(stdout);
        kill_all_particles(part0, XC_ERR_NOT_IMPLEMENTED);
    };
<<<<<<< HEAD
    double const c_aperture = EverestCrystalData_get_jaw_L(el) - EverestCrystalData_get_jaw_R(el);
    double const c_offset   = ( EverestCrystalData_get_jaw_L(el) + EverestCrystalData_get_jaw_R(el) ) /2;
    double const c_tilt0    = asin(EverestCrystalData_get_sin_yL(el));
    double const c_tilt1    = asin(EverestCrystalData_get_sin_yR(el));
    if (fabs(c_tilt1) > 1.e-10){
        kill_all_particles(part0, XC_ERR_INVALID_XOFIELD);
    };
    int    const side       = EverestCrystalData_get__side(el);
    double const bend       = EverestCrystalData_get__bending_radius(el);
    // TODO: cry_tilt should be given by jaw positions...?
    double const cry_tilt   = EverestCrystalData_get_align_angle(el) + c_tilt0;
    double const bend_ang   = length/bend;    // temporary value
    double corrected_length;
    if (cry_tilt >= -bend_ang) {
        corrected_length = bend*(sin(bend_ang + cry_tilt) - sin(cry_tilt));
    } else {
        corrected_length = bend*(sin(bend_ang - cry_tilt) + sin(cry_tilt));
    }
    double const cry_rcurv  = bend;
    double const cry_bend   = corrected_length/cry_rcurv; //final value (with corrected length)
    double const cry_alayer = EverestCrystalData_get_thick(el);
    double const cry_xmax   = EverestCrystalData_get_xdim(el);
    double const cry_ymax   = EverestCrystalData_get_ydim(el);
    double const cry_orient = EverestCrystalData_get__orient(el);
    double const cry_miscut = EverestCrystalData_get_miscut(el);

    // Impact table
    CollimatorImpactsData record = EverestCrystalData_getp_internal_record(el, part0);
    RecordIndex record_index = NULL;
    if (record){
        record_index = CollimatorImpactsData_getp__index(record);
    }
=======

    double t_c = 0;

    // Initialise collimator data
    // TODO: we want this to happen before tracking (instead of every turn), as a separate kernel
    EverestCollData coll = EverestCrystal_init(el, part0, active);
>>>>>>> f643e155

    //start_per_particle_block (part0->part)
        if (!active){
            // Drift full length
<<<<<<< HEAD
            Drift_single_particle(part, length);
=======
            Drift_single_particle(part, inactive_front + active_length + inactive_back);
>>>>>>> f643e155

        } else {
            // Check collimator initialisation
            int8_t is_valid = xcoll_check_particle_init(coll->rng, part);

<<<<<<< HEAD
            if (is_tracking && rng_is_set && ruth_is_set) {
=======
            if (is_valid) {
                // Drift inactive front
                Drift_single_particle(part, inactive_front);
                double const s_coll = LocalParticle_get_s(part);
>>>>>>> f643e155

                // Move to collimator frame
                XYShift_single_particle(part, co_x, co_y);
                SRotation_single_particle(part, sin_zL, cos_zL);

                EverestData everest = EverestCrystal_init_data(part0, coll);
                scatter_cry(everest, part, active_length);

<<<<<<< HEAD
                scatter_cry(part, corrected_length, material, rng, cos_zL, sin_zL, c_aperture, c_offset,
                            side, cry_tilt, cry_rcurv, cry_bend, cry_alayer, cry_xmax, cry_ymax, cry_orient, 
                            cry_miscut, record, record_index);

                // Return from closed orbit
                LocalParticle_add_to_x(part, co_x);
                LocalParticle_add_to_y(part, co_y);
=======
                // Temporary workaround to store the critical angle for use later
                double energy0 = LocalParticle_get_energy0(part)/1.e9;
                calculate_critical_angle(everest, part, energy0);
                t_c = everest->t_c;
                free(everest);

                // Return from collimator frame
                SRotation_single_particle(part, -sin_zL, cos_zL);
                XYShift_single_particle(part, -co_x, -co_y);

                // Surviving particles are put at same numerical s, and drifted inactive back
                if (LocalParticle_get_state(part) > 0){
                    LocalParticle_set_s(part, s_coll + active_length);
                    Drift_single_particle(part, inactive_back);
                }
>>>>>>> f643e155
            }
        }
    //end_per_particle_block

    free(coll);
    EverestCrystalData_set__critical_angle(el, t_c);
}


#endif /* XCOLL_EVEREST_CRYSTAL_H */<|MERGE_RESOLUTION|>--- conflicted
+++ resolved
@@ -9,7 +9,6 @@
 #include <stdio.h>
 
 
-/*gpufun*/
 void EverestCrystal_set_material(EverestCrystalData el){
     CrystalMaterialData material = EverestCrystalData_getp__material(el);
     RandomRutherfordData rng = EverestCrystalData_getp_rutherford_rng(el);
@@ -122,14 +121,7 @@
     active       *= EverestCrystalData_get__tracking(el);
     double length = EverestCrystalData_get_length(el);
 
-<<<<<<< HEAD
-    CrystalMaterialData material = EverestCrystalData_getp__material(el);
-    RandomRutherfordData rng = EverestCrystalData_getp_rutherford_rng(el);
-
-    // Crystal properties
-=======
     // Collimator geometry
->>>>>>> f643e155
     double const co_x       = EverestCrystalData_get_ref_x(el);
     double const co_y       = EverestCrystalData_get_ref_y(el);
     // TODO: use xtrack C-code for rotation element
@@ -144,86 +136,32 @@
         fflush(stdout);
         kill_all_particles(part0, XC_ERR_NOT_IMPLEMENTED);
     };
-<<<<<<< HEAD
-    double const c_aperture = EverestCrystalData_get_jaw_L(el) - EverestCrystalData_get_jaw_R(el);
-    double const c_offset   = ( EverestCrystalData_get_jaw_L(el) + EverestCrystalData_get_jaw_R(el) ) /2;
-    double const c_tilt0    = asin(EverestCrystalData_get_sin_yL(el));
-    double const c_tilt1    = asin(EverestCrystalData_get_sin_yR(el));
-    if (fabs(c_tilt1) > 1.e-10){
-        kill_all_particles(part0, XC_ERR_INVALID_XOFIELD);
-    };
-    int    const side       = EverestCrystalData_get__side(el);
-    double const bend       = EverestCrystalData_get__bending_radius(el);
-    // TODO: cry_tilt should be given by jaw positions...?
-    double const cry_tilt   = EverestCrystalData_get_align_angle(el) + c_tilt0;
-    double const bend_ang   = length/bend;    // temporary value
-    double corrected_length;
-    if (cry_tilt >= -bend_ang) {
-        corrected_length = bend*(sin(bend_ang + cry_tilt) - sin(cry_tilt));
-    } else {
-        corrected_length = bend*(sin(bend_ang - cry_tilt) + sin(cry_tilt));
-    }
-    double const cry_rcurv  = bend;
-    double const cry_bend   = corrected_length/cry_rcurv; //final value (with corrected length)
-    double const cry_alayer = EverestCrystalData_get_thick(el);
-    double const cry_xmax   = EverestCrystalData_get_xdim(el);
-    double const cry_ymax   = EverestCrystalData_get_ydim(el);
-    double const cry_orient = EverestCrystalData_get__orient(el);
-    double const cry_miscut = EverestCrystalData_get_miscut(el);
-
-    // Impact table
-    CollimatorImpactsData record = EverestCrystalData_getp_internal_record(el, part0);
-    RecordIndex record_index = NULL;
-    if (record){
-        record_index = CollimatorImpactsData_getp__index(record);
-    }
-=======
 
     double t_c = 0;
 
     // Initialise collimator data
     // TODO: we want this to happen before tracking (instead of every turn), as a separate kernel
     EverestCollData coll = EverestCrystal_init(el, part0, active);
->>>>>>> f643e155
 
     //start_per_particle_block (part0->part)
         if (!active){
             // Drift full length
-<<<<<<< HEAD
             Drift_single_particle(part, length);
-=======
-            Drift_single_particle(part, inactive_front + active_length + inactive_back);
->>>>>>> f643e155
 
         } else {
             // Check collimator initialisation
             int8_t is_valid = xcoll_check_particle_init(coll->rng, part);
 
-<<<<<<< HEAD
-            if (is_tracking && rng_is_set && ruth_is_set) {
-=======
             if (is_valid) {
-                // Drift inactive front
-                Drift_single_particle(part, inactive_front);
                 double const s_coll = LocalParticle_get_s(part);
->>>>>>> f643e155
 
                 // Move to collimator frame
                 XYShift_single_particle(part, co_x, co_y);
                 SRotation_single_particle(part, sin_zL, cos_zL);
 
                 EverestData everest = EverestCrystal_init_data(part0, coll);
-                scatter_cry(everest, part, active_length);
+                scatter_cry(everest, part, length);
 
-<<<<<<< HEAD
-                scatter_cry(part, corrected_length, material, rng, cos_zL, sin_zL, c_aperture, c_offset,
-                            side, cry_tilt, cry_rcurv, cry_bend, cry_alayer, cry_xmax, cry_ymax, cry_orient, 
-                            cry_miscut, record, record_index);
-
-                // Return from closed orbit
-                LocalParticle_add_to_x(part, co_x);
-                LocalParticle_add_to_y(part, co_y);
-=======
                 // Temporary workaround to store the critical angle for use later
                 double energy0 = LocalParticle_get_energy0(part)/1.e9;
                 calculate_critical_angle(everest, part, energy0);
@@ -236,10 +174,8 @@
 
                 // Surviving particles are put at same numerical s, and drifted inactive back
                 if (LocalParticle_get_state(part) > 0){
-                    LocalParticle_set_s(part, s_coll + active_length);
-                    Drift_single_particle(part, inactive_back);
+                    LocalParticle_set_s(part, s_coll + length);
                 }
->>>>>>> f643e155
             }
         }
     //end_per_particle_block
