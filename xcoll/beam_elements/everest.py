# copyright ############################### #
# This file is part of the Xcoll Package.  #
# Copyright (c) CERN, 2023.                 #
# ######################################### #

import numpy as np

import xobjects as xo
import xpart as xp
import xtrack as xt

from .base import BaseBlock, BaseCollimator, InvalidXcoll
from ..scattering_routines.everest import GeneralMaterial, Material, CrystalMaterial, EverestEngine
from ..general import _pkg_root


# TODO:
#      We want these elements to behave as if 'iscollective = True' when doing twiss etc (because they would ruin the CO),
#      but as if 'iscollective = False' for normal tracking as it is natively in C...
#      Currently this is achieved with the hack '_tracking' which defaults to False after installation in the line, and is
#      only activated around the track command. Furthermore, because of 'iscollective = False' we need to specify
#      get_backtrack_element. We want it nicer..

# TODO: _per_particle_kernels should be a normal kernel (such that we don't need to pass a dummy Particles() )

class EverestBlock(BaseBlock):
    _xofields = { **BaseBlock._xofields,
        '_material':        Material,
        'rutherford_rng':   xt.RandomRutherford,
        '_tracking':        xo.Int8
    }

    isthick = True
    needs_rng = True
    behaves_like_drift = True
    skip_in_loss_location_refinement = True

    _skip_in_to_dict       = ['_material']
    _store_in_to_dict      = ['material']
    _internal_record_class = BaseBlock._internal_record_class

    _depends_on = [BaseBlock, EverestEngine]

    _extra_c_sources = [
        _pkg_root.joinpath('beam_elements','collimators_src','everest_block.h')
    ]

    _kernels = {
        'EverestBlock_set_material': xo.Kernel(
                c_name='EverestBlock_set_material',
                args=[xo.Arg(xo.ThisClass, name='el')]
            )
        }


    def __init__(self, **kwargs):
        if '_xobject' not in kwargs:
            mat = kwargs.pop('material', None)
            if mat is None:
                raise ValueError("Need to provide a material to the block!")
            if not isinstance(mat, Material):
                if not isinstance(mat, dict) \
                or mat['__class__'] != "Material":
                    raise ValueError("Invalid material!")
            kwargs['_material'] = mat
            kwargs.setdefault('rutherford_rng', xt.RandomRutherford())
            kwargs.setdefault('_tracking', True)
            use_prebuilt_kernels = kwargs.pop('use_prebuilt_kernels', True)
        super().__init__(**kwargs)
        if '_xobject' not in kwargs:
            self.EverestBlock_set_material(el=self)


    @property
    def material(self):
        return self._material

    @material.setter
    def material(self, material):
        if not isinstance(material, Material):
            if not isinstance('material', dict) or material['__class__'] != "Material":
                raise ValueError("Invalid material!")
        if not xt.line._dicts_equal(self.material.to_dict(), material.to_dict()):
            self._material = material
            self.EverestBlock_set_material(el=self)

    def get_backtrack_element(self, _context=None, _buffer=None, _offset=None):
        return InvalidXcoll(length=-self.length, _context=_context,
                                 _buffer=_buffer, _offset=_offset)


class EverestCollimator(BaseCollimator):
    _xofields = { **BaseCollimator._xofields,
        '_material':        Material,
        'rutherford_rng':   xt.RandomRutherford,
        '_tracking':        xo.Int8
    }

    isthick = True
    needs_rng = True
    behaves_like_drift = True
    skip_in_loss_location_refinement = True

    _skip_in_to_dict       = [ *BaseCollimator._skip_in_to_dict, '_material' ]
    _store_in_to_dict      = [ *BaseCollimator._store_in_to_dict, 'material' ]
    _internal_record_class = BaseCollimator._internal_record_class

    _depends_on = [BaseCollimator, EverestEngine]

    _extra_c_sources = [
        _pkg_root.joinpath('beam_elements','collimators_src','everest_collimator.h')
    ]

    _kernels = {
        'EverestCollimator_set_material': xo.Kernel(
                c_name='EverestCollimator_set_material',
                args=[xo.Arg(xo.ThisClass, name='el')]
            )
        }


    def __init__(self, **kwargs):
        if '_xobject' not in kwargs:
            if kwargs.get('material') is None:
                raise ValueError("Need to provide a material to the collimator!")
            if not isinstance(kwargs['material'], Material):
                if not isinstance(kwargs['material'], dict) \
                or kwargs['material']['__class__'] != "Material":
                    raise ValueError("Invalid material!")
            kwargs['_material'] = kwargs.pop('material')
            kwargs.setdefault('rutherford_rng', xt.RandomRutherford())
            kwargs.setdefault('_tracking', True)
            use_prebuilt_kernels = kwargs.pop('use_prebuilt_kernels', True)
        super().__init__(**kwargs)
        if '_xobject' not in kwargs:
            self.EverestCollimator_set_material(el=self)

    @property
    def material(self):
        return self._material

    @material.setter
    def material(self, material):
        if not isinstance(material, Material):
            if not isinstance('material', dict) or material['__class__'] != "Material":
                raise ValueError("Invalid material!")
        if not xt.line._dicts_equal(self.material.to_dict(), material.to_dict()):
            self._material = material
            self.EverestCollimator_set_material(el=self)

    def get_backtrack_element(self, _context=None, _buffer=None, _offset=None):
        return InvalidXcoll(length=-self.length, _context=_context,
                                 _buffer=_buffer, _offset=_offset)



class EverestCrystal(BaseCollimator):
    _xofields = { **BaseCollimator._xofields,
        'align_angle':        xo.Float64,  #  = - sqrt(eps/beta)*alpha*nsigma
        '_bending_radius':    xo.Float64,
        '_bending_angle':     xo.Float64,
        '_critical_angle':    xo.Float64,
        'xdim':               xo.Float64,
        'ydim':               xo.Float64,
        'thick':              xo.Float64,
        'miscut':             xo.Float64,
        '_orient':            xo.Int8,
        '_material':          CrystalMaterial,
        'rutherford_rng':     xt.RandomRutherford,
        '_tracking':          xo.Int8
    }

    isthick = True
    needs_rng = True
    behaves_like_drift = True
    skip_in_loss_location_refinement = True

    _skip_in_to_dict       = [*BaseCollimator._skip_in_to_dict, '_orient', '_material', '_bending_radius',
                              '_bending_angle']
    _store_in_to_dict      = [*BaseCollimator._store_in_to_dict, 'lattice', 'material', 'bending_radius', 'bending_angle']
    _internal_record_class = BaseCollimator._internal_record_class

    _depends_on = [BaseCollimator, EverestEngine]

    _extra_c_sources = [
        _pkg_root.joinpath('beam_elements','collimators_src','everest_crystal.h')
    ]

    _kernels = {
        'EverestCrystal_set_material': xo.Kernel(
                c_name='EverestCrystal_set_material',
                args=[xo.Arg(xo.ThisClass, name='el')]
            )
        }


    def __init__(self, **kwargs):
        if '_xobject' not in kwargs:
            if kwargs.get('material') is None:
                raise ValueError("Need to provide a material to the collimator!")
            if not isinstance(kwargs['material'], CrystalMaterial):
                if not isinstance(kwargs['material'], dict) \
                or kwargs['material']['__class__'] != "CrystalMaterial":
                    raise ValueError("Invalid material!")
            kwargs['_material'] = kwargs.pop('material')
            bending_radius = False
            bending_angle  = False
            if 'bending_radius' in kwargs:
                if 'bending_angle' in kwargs:
                    raise ValueError("Need to choose between 'bending_radius' and 'bending_angle'!")
                bending_radius = kwargs['bending_radius']
            elif 'bending_angle' in kwargs:
                bending_angle = kwargs['bending_angle']
            kwargs['_bending_radius'] = kwargs.pop('bending_radius', 0) # TODO: should be infinite by default
            kwargs['_bending_angle'] = kwargs.pop('bending_angle', 0)
            kwargs.setdefault('xdim', 0)
            kwargs.setdefault('ydim', 0)
            kwargs.setdefault('thick', 0)
            kwargs.setdefault('miscut', 0)
            kwargs['_orient'] = _lattice_setter(kwargs.pop('lattice', 'strip'))
            kwargs.setdefault('rutherford_rng', xt.RandomRutherford())
            kwargs.setdefault('_tracking', True)
            use_prebuilt_kernels = kwargs.pop('use_prebuilt_kernels', True)
        super().__init__(**kwargs)
        if '_xobject' not in kwargs:
            if bending_radius:
                # TODO: is this the correct relation?
                self._bending_angle = np.arcsin(self.length/bending_radius)
            if bending_angle:
<<<<<<< HEAD
                self._bending_radius = self.length / np.sin(bending_angle)
            try:   # TODO: small workaround until PR
                self.compile_kernels(use_prebuilt_kernels=use_prebuilt_kernels,
                                 particles_class=xp.Particles,
                                 only_if_needed=True)
            except TypeError:
                self.compile_kernels(particles_class=xp.Particles,
                                 only_if_needed=True)
            self._context.kernels.EverestCrystal_set_material(el=self)
=======
                self._bending_radius = self.active_length / np.sin(bending_angle)
            self.EverestCrystal_set_material(el=self)
>>>>>>> a5e21a35


    @property
    def critical_angle(self):
        return self._critical_angle if abs(self._critical_angle) > 1.e-10 else None

    @property
    def bending_radius(self):
        return self._bending_radius

    @bending_radius.setter
    def bending_radius(self, bending_radius):
        self._bending_radius = bending_radius
        # TODO: is this the correct relation?
        self._bending_angle = np.arcsin(self.length/bending_radius)

    @property
    def bending_angle(self):
        return self._bending_angle

    @bending_angle.setter
    def bending_angle(self, bending_angle):
        self._bending_angle = bending_angle
        # TODO: is this the correct relation?
        self._bending_radius = self.length / np.sin(bending_angle)

    @property
    def lattice(self):
        if self._orient == 1:
            return 'strip'
        elif self._orient == 2:
            return 'quasi-mosaic'
        else:
            raise ValueError(f"Illegal value {self._orient} for '_orient'!")

    @lattice.setter
    def lattice(self, lattice):
        self._orient = _lattice_setter(lattice)

    @property
    def material(self):
        return self._material

    @material.setter
    def material(self, material):
        if not isinstance(material, CrystalMaterial):
            if not isinstance(material, dict) or material['__class__'] != "CrystalMaterial":
                raise ValueError("Invalid material!")
        if not xt.line._dicts_equal(self.material.to_dict(), material.to_dict()):
            self._material = material
            self.EverestCrystal_set_material(el=self)


    def get_backtrack_element(self, _context=None, _buffer=None, _offset=None):
        return InvalidXcoll(length=-self.length, _context=_context,
                                 _buffer=_buffer, _offset=_offset)


def _lattice_setter(lattice):
    if lattice == 'strip' or lattice == '110' or lattice == 110:
        return 1
    elif lattice == 'quasi-mosaic' or lattice == '111' or lattice == 111:
        return 2
    else:
        raise ValueError(f"Illegal value {lattice} for 'lattice'! "
                        + "Only use 'strip' (110) or 'quasi-mosaic' (111).")
<|MERGE_RESOLUTION|>--- conflicted
+++ resolved
@@ -21,7 +21,6 @@
 #      only activated around the track command. Furthermore, because of 'iscollective = False' we need to specify
 #      get_backtrack_element. We want it nicer..
 
-# TODO: _per_particle_kernels should be a normal kernel (such that we don't need to pass a dummy Particles() )
 
 class EverestBlock(BaseBlock):
     _xofields = { **BaseBlock._xofields,
@@ -227,20 +226,8 @@
                 # TODO: is this the correct relation?
                 self._bending_angle = np.arcsin(self.length/bending_radius)
             if bending_angle:
-<<<<<<< HEAD
                 self._bending_radius = self.length / np.sin(bending_angle)
-            try:   # TODO: small workaround until PR
-                self.compile_kernels(use_prebuilt_kernels=use_prebuilt_kernels,
-                                 particles_class=xp.Particles,
-                                 only_if_needed=True)
-            except TypeError:
-                self.compile_kernels(particles_class=xp.Particles,
-                                 only_if_needed=True)
-            self._context.kernels.EverestCrystal_set_material(el=self)
-=======
-                self._bending_radius = self.active_length / np.sin(bending_angle)
             self.EverestCrystal_set_material(el=self)
->>>>>>> a5e21a35
 
 
     @property
