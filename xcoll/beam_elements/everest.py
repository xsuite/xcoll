# copyright ############################### #
# This file is part of the Xcoll package.   #
# Copyright (c) CERN, 2024.                 #
# ######################################### #

import numpy as np

import xobjects as xo
import xtrack as xt

from .base import BaseBlock, BaseCollimator, BaseCrystal, InvalidXcoll
from ..scattering_routines.everest import Material, CrystalMaterial, EverestEngine
from ..general import _pkg_root


# TODO:
#      We want these elements to behave as if 'iscollective = True' when doing twiss etc (because they would ruin the CO),
#      but as if 'iscollective = False' for normal tracking as it is natively in C...
#      Currently this is achieved with the hack '_tracking' which defaults to False after installation in the line, and is
#      only activated around the track command. Furthermore, because of 'iscollective = False' we need to specify
#      get_backtrack_element. We want it nicer..


class EverestBlock(BaseBlock):
    _xofields = {**BaseBlock._xofields,
        '_material':        Material,
        'rutherford_rng':   xt.RandomRutherford,
        '_tracking':        xo.Int8
    }

    isthick = True
    needs_rng = True
    allow_track = True
    allow_double_sided = False
    behaves_like_drift = True
    allow_rot_and_shift = False
<<<<<<< HEAD
=======
    allow_loss_refinement = True
>>>>>>> eef90a3d
    skip_in_loss_location_refinement = True

    _noexpr_fields         = {'material'}
    _skip_in_to_dict       = [*BaseBlock._skip_in_to_dict, '_material']
    _store_in_to_dict      = [*BaseBlock._store_in_to_dict, 'material']
    _internal_record_class = BaseBlock._internal_record_class

    _depends_on = [BaseBlock, EverestEngine]

    _extra_c_sources = [
        _pkg_root.joinpath('beam_elements','elements_src','everest_block.h')
    ]

    _kernels = {
        'EverestBlock_set_material': xo.Kernel(
                c_name='EverestBlock_set_material',
                args=[xo.Arg(xo.ThisClass, name='el')]
            )
        }


    def __init__(self, **kwargs):
        to_assign = {}
        if '_xobject' not in kwargs:
            to_assign['material'] = kwargs.pop('material', None)
            kwargs['_material'] = Material()
            kwargs.setdefault('rutherford_rng', xt.RandomRutherford())
            kwargs.setdefault('_tracking', True)
        super().__init__(**kwargs)
        for key, val in to_assign.items():
            setattr(self, key, val)


    @property
    def material(self):
        return self._material

    @material.setter
    def material(self, material):
        if material is None:
            material = Material()
        if isinstance(material, dict):
            material = Material.from_dict(material)
        if not isinstance(material, Material):
            raise ValueError("Invalid material!")
        if not xt.line._dicts_equal(self.material.to_dict(), material.to_dict()):
            self._material = material
            self.EverestBlock_set_material(el=self)

    def get_backtrack_element(self, _context=None, _buffer=None, _offset=None):
        return InvalidXcoll(length=-self.length, _context=_context,
                                 _buffer=_buffer, _offset=_offset)


class EverestCollimator(BaseCollimator):
    _xofields = {**BaseCollimator._xofields,
        '_material':        Material,
        'rutherford_rng':   xt.RandomRutherford,
        '_tracking':        xo.Int8
    }

    isthick = True
    needs_rng = True
    allow_track = True
    allow_double_sided = True
    behaves_like_drift = True
    allow_rot_and_shift = False
    allow_loss_refinement = True
    skip_in_loss_location_refinement = True

    _noexpr_fields         = {*BaseCollimator._noexpr_fields, 'material'}
    _skip_in_to_dict       = [*BaseCollimator._skip_in_to_dict, '_material']
    _store_in_to_dict      = [*BaseCollimator._store_in_to_dict, 'material']
    _internal_record_class = BaseCollimator._internal_record_class

    _depends_on = [BaseCollimator, EverestEngine]

    _extra_c_sources = [
        _pkg_root.joinpath('beam_elements','elements_src','everest_collimator.h')
    ]

    _kernels = {
        'EverestCollimator_set_material': xo.Kernel(
                c_name='EverestCollimator_set_material',
                args=[xo.Arg(xo.ThisClass, name='el')]
            )
        }


    def __init__(self, **kwargs):
        to_assign = {}
        if '_xobject' not in kwargs:
            to_assign['material'] = kwargs.pop('material', None)
            kwargs['_material'] = Material()
            kwargs.setdefault('rutherford_rng', xt.RandomRutherford())
            kwargs.setdefault('_tracking', True)
        super().__init__(**kwargs)
        for key, val in to_assign.items():
            setattr(self, key, val)

    @property
    def material(self):
        return self._material

    @material.setter
    def material(self, material):
        if material is None:
            material = Material()
        if isinstance(material, dict):
            material = Material.from_dict(material)
        if not isinstance(material, Material):
            raise ValueError("Invalid material!")
        if not xt.line._dicts_equal(self.material.to_dict(), material.to_dict()):
            self._material = material
            self.EverestCollimator_set_material(el=self)

    def get_backtrack_element(self, _context=None, _buffer=None, _offset=None):
        return InvalidXcoll(length=-self.length, _context=_context,
                            _buffer=_buffer, _offset=_offset)


class EverestCrystal(BaseCrystal):
    _xofields = {**BaseCrystal._xofields,
        'miscut':             xo.Float64,
        '_orient':            xo.Int8,
        '_critical_angle':    xo.Float64,
        '_critical_radius':   xo.Float64,
        '_material':          CrystalMaterial,
        'rutherford_rng':     xt.RandomRutherford,
        '_tracking':          xo.Int8
    }

    isthick = True
    needs_rng = True
    allow_track = True
    allow_double_sided = False
    behaves_like_drift = True
    allow_rot_and_shift = False
    allow_loss_refinement = True
    skip_in_loss_location_refinement = True

    _noexpr_fields         = {*BaseCrystal._noexpr_fields, 'material', 'lattice'}
    _skip_in_to_dict       = [*BaseCrystal._skip_in_to_dict, '_orient', '_material']
    _store_in_to_dict      = [*BaseCrystal._store_in_to_dict, 'lattice', 'material']
    _internal_record_class = BaseCrystal._internal_record_class

    _depends_on = [BaseCrystal, EverestEngine]

    _extra_c_sources = [
        _pkg_root.joinpath('beam_elements','elements_src','everest_crystal.h')
    ]

    _kernels = {
        'EverestCrystal_set_material': xo.Kernel(
                c_name='EverestCrystal_set_material',
                args=[xo.Arg(xo.ThisClass, name='el')]
            )
        }


    def __init__(self, **kwargs):
        to_assign = {}
        if '_xobject' not in kwargs:
            to_assign['material'] = kwargs.pop('material', None)
            kwargs['_material'] = CrystalMaterial()
            to_assign['lattice'] = kwargs.pop('lattice', 'strip')
            kwargs.setdefault('miscut', 0)
            kwargs.setdefault('rutherford_rng', xt.RandomRutherford())
            kwargs.setdefault('_tracking', True)
        super().__init__(**kwargs)
        for key, val in to_assign.items():
            setattr(self, key, val)


    @property
    def material(self):
        return self._material

    @material.setter
    def material(self, material):
        if material is None:
            material = CrystalMaterial()
        if isinstance(material, dict):
            material = CrystalMaterial.from_dict(material)
        if not isinstance(material, CrystalMaterial):
            raise ValueError("Invalid material!")
        if not xt.line._dicts_equal(self.material.to_dict(), material.to_dict()):
            self._material = material
            self.EverestCrystal_set_material(el=self)

    @property
    def critical_angle(self):
        return self._critical_angle if abs(self._critical_angle) > 1.e-12 else None

    @property
    def critical_radius(self):
        return self._critical_radius if abs(self._critical_radius) > 1.e-10 else None

    @property
    def lattice(self):
        if self._orient == 1:
            return 'strip'
        elif self._orient == 2:
            return 'quasi-mosaic'
        else:
            raise ValueError(f"Illegal value {self._orient} for '_orient'!")

    @lattice.setter
    def lattice(self, lattice):
        if lattice == 'strip' or lattice == '110' or lattice == 110:
            self._orient = 1
        elif lattice == 'quasi-mosaic' or lattice == '111' or lattice == 111:
            self._orient = 2
        else:
            raise ValueError(f"Illegal value {lattice} for 'lattice'! "
                            + "Only use 'strip' (110) or 'quasi-mosaic' (111).")


    def get_backtrack_element(self, _context=None, _buffer=None, _offset=None):
        return InvalidXcoll(length=-self.length, _context=_context,
                            _buffer=_buffer, _offset=_offset)

<|MERGE_RESOLUTION|>--- conflicted
+++ resolved
@@ -34,10 +34,7 @@
     allow_double_sided = False
     behaves_like_drift = True
     allow_rot_and_shift = False
-<<<<<<< HEAD
-=======
     allow_loss_refinement = True
->>>>>>> eef90a3d
     skip_in_loss_location_refinement = True
 
     _noexpr_fields         = {'material'}
