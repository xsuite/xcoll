# copyright ############################### #
# This file is part of the Xcoll Package.   #
# Copyright (c) CERN, 2024.                 #
# ######################################### #

import numpy as np

import xobjects as xo
import xpart as xp
import xtrack as xt

from .base import BaseCollimator, BaseCrystal, InvalidXcoll
from ..scattering_routines.k2 import K2Engine, track
from ..general import _pkg_root


class _K2Collimator(BaseCollimator):
    _xofields = {**BaseCollimator._xofields,
        '_material':        xo.String,
        '_tracking':        xo.Int8
    }

    isthick = True
    needs_rng = True
    allow_track = True
    iscollective = True
    behaves_like_drift = True
    skip_in_loss_location_refinement = True

    _skip_in_to_dict       = [ *BaseCollimator._skip_in_to_dict, '_material' ]
    _store_in_to_dict      = [ *BaseCollimator._store_in_to_dict, 'material' ]
    _internal_record_class = BaseCollimator._internal_record_class

    _depends_on = [BaseCollimator, K2Engine]


    def __init__(self, **kwargs):
        to_assign = {}
        if '_xobject' not in kwargs:
            to_assign['material'] = kwargs.pop('material', None)
            kwargs['_material'] = Material()
            kwargs.setdefault('rutherford_rng', xt.RandomRutherford())
            kwargs.setdefault('_tracking', True)
        super().__init__(**kwargs)
        for key, val in to_assign.items():
            setattr(self, key, val)

    @property
    def track(self, part):
        if self._tracking:
            track(self, part)

    def get_backtrack_element(self, _context=None, _buffer=None, _offset=None):
        return InvalidXcoll(length=-self.length, _context=_context,
<<<<<<< HEAD
                                 _buffer=_buffer, _offset=_offset)



# class EverestCrystal(BaseCrystal):
#     _xofields = {**BaseCrystal._xofields,
#         'miscut':             xo.Float64,
#         '_orient':            xo.Int8,
#         '_critical_angle':    xo.Float64,
#         '_material':          CrystalMaterial,
#         'rutherford_rng':     xt.RandomRutherford,
#         '_tracking':          xo.Int8
#     }

#     isthick = True
#     needs_rng = True
#     allow_track = True
#     behaves_like_drift = True
#     skip_in_loss_location_refinement = True

#     _skip_in_to_dict       = [*BaseCrystal._skip_in_to_dict, '_orient', '_material']
#     _store_in_to_dict      = [*BaseCrystal._store_in_to_dict, 'lattice', 'material']
#     _internal_record_class = BaseCrystal._internal_record_class

#     _depends_on = [BaseCrystal, EverestEngine]

#     _extra_c_sources = [
#         _pkg_root.joinpath('beam_elements','elements_src','everest_crystal.h')
#     ]

#     _kernels = {
#         'EverestCrystal_set_material': xo.Kernel(
#                 c_name='EverestCrystal_set_material',
#                 args=[xo.Arg(xo.ThisClass, name='el')]
#             )
#         }


#     def __init__(self, **kwargs):
#         to_assign = {}
#         if '_xobject' not in kwargs:
#             to_assign['material'] = kwargs.pop('material', None)
#             kwargs['_material'] = CrystalMaterial()
#             to_assign['lattice'] = kwargs.pop('lattice', 'strip')
#             kwargs.setdefault('miscut', 0)
#             kwargs.setdefault('rutherford_rng', xt.RandomRutherford())
#             kwargs.setdefault('_tracking', True)
#         super().__init__(**kwargs)
#         for key, val in to_assign.items():
#             setattr(self, key, val)


#     @property
#     def material(self):
#         return self._material

#     @material.setter
#     def material(self, material):
#         if material is None:
#             material = CrystalMaterial()
#         if isinstance(material, dict):
#             material = CrystalMaterial.from_dict(material)
#         if not isinstance(material, CrystalMaterial):
#             raise ValueError("Invalid material!")
#         if not xt.line._dicts_equal(self.material.to_dict(), material.to_dict()):
#             self._material = material
#             self.EverestCrystal_set_material(el=self)

#     @property
#     def critical_angle(self):
#         return self._critical_angle if abs(self._critical_angle) > 1.e-10 else None

#     @property
#     def lattice(self):
#         if self._orient == 1:
#             return 'strip'
#         elif self._orient == 2:
#             return 'quasi-mosaic'
#         else:
#             raise ValueError(f"Illegal value {self._orient} for '_orient'!")

#     @lattice.setter
#     def lattice(self, lattice):
#         if lattice == 'strip' or lattice == '110' or lattice == 110:
#             self._orient = 1
#         elif lattice == 'quasi-mosaic' or lattice == '111' or lattice == 111:
#             self._orient = 2
#         else:
#             raise ValueError(f"Illegal value {lattice} for 'lattice'! "
#                             + "Only use 'strip' (110) or 'quasi-mosaic' (111).")


#     def get_backtrack_element(self, _context=None, _buffer=None, _offset=None):
#         return InvalidXcoll(length=-self.length, _context=_context,
#                                  _buffer=_buffer, _offset=_offset)

=======
                                 _buffer=_buffer, _offset=_offset)
>>>>>>> 2c6e1bad
<|MERGE_RESOLUTION|>--- conflicted
+++ resolved
@@ -52,103 +52,4 @@
 
     def get_backtrack_element(self, _context=None, _buffer=None, _offset=None):
         return InvalidXcoll(length=-self.length, _context=_context,
-<<<<<<< HEAD
-                                 _buffer=_buffer, _offset=_offset)
-
-
-
-# class EverestCrystal(BaseCrystal):
-#     _xofields = {**BaseCrystal._xofields,
-#         'miscut':             xo.Float64,
-#         '_orient':            xo.Int8,
-#         '_critical_angle':    xo.Float64,
-#         '_material':          CrystalMaterial,
-#         'rutherford_rng':     xt.RandomRutherford,
-#         '_tracking':          xo.Int8
-#     }
-
-#     isthick = True
-#     needs_rng = True
-#     allow_track = True
-#     behaves_like_drift = True
-#     skip_in_loss_location_refinement = True
-
-#     _skip_in_to_dict       = [*BaseCrystal._skip_in_to_dict, '_orient', '_material']
-#     _store_in_to_dict      = [*BaseCrystal._store_in_to_dict, 'lattice', 'material']
-#     _internal_record_class = BaseCrystal._internal_record_class
-
-#     _depends_on = [BaseCrystal, EverestEngine]
-
-#     _extra_c_sources = [
-#         _pkg_root.joinpath('beam_elements','elements_src','everest_crystal.h')
-#     ]
-
-#     _kernels = {
-#         'EverestCrystal_set_material': xo.Kernel(
-#                 c_name='EverestCrystal_set_material',
-#                 args=[xo.Arg(xo.ThisClass, name='el')]
-#             )
-#         }
-
-
-#     def __init__(self, **kwargs):
-#         to_assign = {}
-#         if '_xobject' not in kwargs:
-#             to_assign['material'] = kwargs.pop('material', None)
-#             kwargs['_material'] = CrystalMaterial()
-#             to_assign['lattice'] = kwargs.pop('lattice', 'strip')
-#             kwargs.setdefault('miscut', 0)
-#             kwargs.setdefault('rutherford_rng', xt.RandomRutherford())
-#             kwargs.setdefault('_tracking', True)
-#         super().__init__(**kwargs)
-#         for key, val in to_assign.items():
-#             setattr(self, key, val)
-
-
-#     @property
-#     def material(self):
-#         return self._material
-
-#     @material.setter
-#     def material(self, material):
-#         if material is None:
-#             material = CrystalMaterial()
-#         if isinstance(material, dict):
-#             material = CrystalMaterial.from_dict(material)
-#         if not isinstance(material, CrystalMaterial):
-#             raise ValueError("Invalid material!")
-#         if not xt.line._dicts_equal(self.material.to_dict(), material.to_dict()):
-#             self._material = material
-#             self.EverestCrystal_set_material(el=self)
-
-#     @property
-#     def critical_angle(self):
-#         return self._critical_angle if abs(self._critical_angle) > 1.e-10 else None
-
-#     @property
-#     def lattice(self):
-#         if self._orient == 1:
-#             return 'strip'
-#         elif self._orient == 2:
-#             return 'quasi-mosaic'
-#         else:
-#             raise ValueError(f"Illegal value {self._orient} for '_orient'!")
-
-#     @lattice.setter
-#     def lattice(self, lattice):
-#         if lattice == 'strip' or lattice == '110' or lattice == 110:
-#             self._orient = 1
-#         elif lattice == 'quasi-mosaic' or lattice == '111' or lattice == 111:
-#             self._orient = 2
-#         else:
-#             raise ValueError(f"Illegal value {lattice} for 'lattice'! "
-#                             + "Only use 'strip' (110) or 'quasi-mosaic' (111).")
-
-
-#     def get_backtrack_element(self, _context=None, _buffer=None, _offset=None):
-#         return InvalidXcoll(length=-self.length, _context=_context,
-#                                  _buffer=_buffer, _offset=_offset)
-
-=======
-                                 _buffer=_buffer, _offset=_offset)
->>>>>>> 2c6e1bad
+                                 _buffer=_buffer, _offset=_offset)