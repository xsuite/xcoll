// copyright ############################### #
// This file is part of the Xcoll package.   #
// Copyright (c) CERN, 2024.                 #
// ######################################### #

#ifndef XCOLL_EVEREST_CRYSTAL_H
#define XCOLL_EVEREST_CRYSTAL_H
#include <math.h>
#include <stdio.h>


/*gpufun*/
int8_t EverestCrystalData_get_record_impacts(EverestCrystalData el){
    return EverestCrystalData_get__record_interactions(el) % 2;
}

/*gpufun*/
int8_t EverestCrystalData_get_record_exits(EverestCrystalData el){
    return (EverestCrystalData_get__record_interactions(el) >> 1) % 2;
}

/*gpufun*/
int8_t EverestCrystalData_get_record_scatterings(EverestCrystalData el){
    return (EverestCrystalData_get__record_interactions(el) >> 2) % 2;
}


void EverestCrystal_set_material(EverestCrystalData el){
    CrystalMaterialData material = EverestCrystalData_getp__material(el);
    RandomRutherfordData rng = EverestCrystalData_getp_rutherford_rng(el);
    RandomRutherford_set_by_xcoll_material(rng, (GeneralMaterialData) material);
}


/*gpufun*/
CrystalGeometry EverestCrystal_init_geometry(EverestCrystalData el, LocalParticle* part0, int8_t active){
    CrystalGeometry cg = (CrystalGeometry) malloc(sizeof(CrystalGeometry_));
    if (active){ // This is needed in order to avoid that the initialisation is called during a twiss!
        cg->length = EverestCrystalData_get_length(el);
        cg->side   = EverestCrystalData_get__side(el);
        if (cg->side == 0){
            kill_all_particles(part0, XC_ERR_INVALID_XOFIELD);
            return cg;
        }
        double R   = EverestCrystalData_get__bending_radius(el);
        double t_R = EverestCrystalData_get__bending_angle(el);
        cg->bending_radius = R;
        cg->bending_angle  = t_R;
        cg->miscut_angle   = EverestCrystalData_get_miscut(el);
        cg->width  = EverestCrystalData_get_width(el);
        cg->height = EverestCrystalData_get_height(el);
        cg->jaw_U  = EverestCrystalData_get__jaw_U(el);
        cg->sin_z  = EverestCrystalData_get__sin_z(el);
        cg->cos_z  = EverestCrystalData_get__cos_z(el);
        cg->sin_y  = EverestCrystalData_get__sin_y(el);
        cg->cos_y  = EverestCrystalData_get__cos_y(el);
        // Segments
        if (cg->side == 1){
            cg->segments = create_crystal(cg->bending_radius, cg->width, cg->length, cg->jaw_U, \
                                          cg->sin_y, cg->cos_y);
        } else if (cg->side == -1){
            // jaw_U is the inner corner (shifted if right-sided crystal)
            cg->segments = create_crystal(cg->bending_radius, cg->width, cg->length, cg->jaw_U - cg->width, \
                                          cg->sin_y, cg->cos_y);
        }
        // Bend centre
        cg->s_B = 0;
        cg->x_B = cg->bending_radius;
        // Miscut centre
        cg->s_P = -R*sin(cg->miscut_angle);
        cg->x_P = R*cos(cg->miscut_angle);
        if (cg->side == 1 && R < 0){
            // If R<0, a left-sided crystal bends towards the beam
            cg->x_P = cg->x_P + cg->width;
            cg->x_B = cg->x_B + cg->width;
        } else if (cg->side == -1 && R > 0){
            // If R>0, a right-sided crystal bends towards the beam
            cg->x_P = cg->x_P - cg->width;
            cg->x_B = cg->x_B - cg->width;
        }
        if (cg->side == -1){
            // Mirror the crystal geometry
            cg->bending_radius = -cg->bending_radius;
            cg->bending_angle  = -cg->bending_angle;
            cg->miscut_angle   = -cg->miscut_angle;
            cg->x_P            = -cg->x_P;
            cg->x_B            = -cg->x_B;
        }
        // From here on, crystal geometry parameters can always be treated as left-sided.
        // Note that the segments are not mirrored, which is fine as get_s_of_first_crossing_with_vlimit
        // is absolute (not in the jaw reference frame). It is only after a hit is registered, that we
        // need to transform the particle to the jaw reference frame.
        double Rb;
        if (cg->miscut_angle > 0){
            Rb = R - cg->width;
        } else {
            Rb = R;
        }
        cg->t_VImax = atan( (Rb*sin(t_R) - cg->s_P) / (R - Rb*cos(t_R) - cg->x_P) );
        // Impact table
        cg->record = EverestCrystalData_getp_internal_record(el, part0);
        cg->record_index = NULL;
        cg->record_impacts = 0;
        cg->record_exits = 0;
        if (cg->record){
            cg->record_index = InteractionRecordData_getp__index(cg->record);
            cg->record_impacts = EverestCrystalData_get_record_impacts(el);
            cg->record_exits = EverestCrystalData_get_record_exits(el);
        }
    }

    return cg;
}

/*gpufun*/
void EverestCrystal_free(CrystalGeometry restrict cg, int8_t active){
    if (active){
        destroy_crystal(cg->segments);
    }
    free(cg);
}


// TODO: it would be great if we could set EverestData as an xofield, because then we could
// run this function at creation of the collimator instead of every turn
/*gpufun*/
EverestCollData EverestCrystal_init(EverestCrystalData el, LocalParticle* part0, int8_t active){
    EverestCollData coll = (EverestCollData) malloc(sizeof(EverestCollData_));
    if (active){ // This is needed in order to avoid that the initialisation is called during a twiss!
        // Random generator and material
        coll->rng = EverestCrystalData_getp_rutherford_rng(el);
        CrystalMaterialData material = EverestCrystalData_getp__material(el);
        coll->exenergy = CrystalMaterialData_get_excitation_energy(material)*1.0e3; // MeV
        coll->rho      = CrystalMaterialData_get_density(material);
        coll->anuc     = CrystalMaterialData_get_A(material);
        coll->zatom    = CrystalMaterialData_get_Z(material);
        coll->bnref    = CrystalMaterialData_get_nuclear_elastic_slope(material);
        coll->csref[0] = CrystalMaterialData_get_cross_section(material, 0);
        coll->csref[1] = CrystalMaterialData_get_cross_section(material, 1);
        coll->csref[5] = CrystalMaterialData_get_cross_section(material, 5);
        coll->dlri     = CrystalMaterialData_get_crystal_radiation_length(material);
        coll->dlyi     = CrystalMaterialData_get_crystal_nuclear_length(material);
        coll->ai       = CrystalMaterialData_get_crystal_plane_distance(material);
        coll->eum      = CrystalMaterialData_get_crystal_potential(material);
        coll->collnt   = CrystalMaterialData_get_nuclear_collision_length(material);
        coll->eta      = 0.9;  // Hard-coded channeling saturation factor
        coll->orient   = EverestCrystalData_get__orient(el);
        // Impact table
        coll->record = EverestCrystalData_getp_internal_record(el, part0);
        coll->record_index = NULL;
        if (coll->record){
            coll->record_index = InteractionRecordData_getp__index(coll->record);
            coll->record_scatterings = EverestCrystalData_get_record_scatterings(el);
        }
    }
    return coll;
}


/*gpufun*/
EverestData EverestCrystal_init_data(LocalParticle* part, EverestCollData restrict coll, CrystalGeometry restrict cg){
    EverestData everest = (EverestData) malloc(sizeof(EverestData_));
    everest->coll = coll;
    everest->rescale_scattering = 1;
    // Preinitialise scattering parameters
    double energy = LocalParticle_get_energy(part) / 1e9; // energy in GeV
    calculate_scattering(everest, energy);
    calculate_ionisation_properties(everest, energy);
    calculate_critical_angle(everest, part, cg, energy);
    calculate_VI_parameters(everest, part, energy);
    return everest;
}


/*gpufun*/
void EverestCrystal_track_local_particle(EverestCrystalData el, LocalParticle* part0) {
    int8_t active = EverestCrystalData_get_active(el);
    active       *= EverestCrystalData_get__tracking(el);
    double length = EverestCrystalData_get_length(el);

    // Initialise collimator data
    // TODO: we want this to happen before tracking (instead of every turn), as a separate kernel
    EverestCollData coll = EverestCrystal_init(el, part0, active);
    CrystalGeometry cg   = EverestCrystal_init_geometry(el, part0, active);

    // For info
    double const e0 = LocalParticle_get_energy0(part0);
    double t_c0  = _critical_angle0(coll, e0);
    double Rcrit = _critical_radius(coll, e0);
    double t_c = _critical_angle(coll, t_c0, Rcrit / fabs(cg->bending_radius));
    EverestCrystalData_set__critical_radius(el, Rcrit);
    EverestCrystalData_set__critical_angle(el, t_c);

    //start_per_particle_block (part0->part)
        if (!active){
            // Drift full length
            Drift_single_particle(part, length);

        } else {
            // Check collimator initialisation
            int8_t is_valid = xcoll_check_particle_init(coll->rng, part);

            if (is_valid) {
                // Store s-location of start of crystal
                double const s_coll = LocalParticle_get_s(part);
                LocalParticle_set_s(part, 0);

                // Store initial coordinates for updating later
                double const rvv_in     = LocalParticle_get_rvv(part);
#ifdef XCOLL_USE_EXACT
                double const xp_in      = LocalParticle_get_exact_xp(part);
                double const yp_in      = LocalParticle_get_exact_yp(part);
#else
                double const xp_in      = LocalParticle_get_xp(part);
                double const yp_in      = LocalParticle_get_yp(part);
#endif
                double const zeta_in    = LocalParticle_get_zeta(part);
                double const energy_in  = LocalParticle_get_energy(part);
                double energy_out;

                // Check if hit on jaws
                int8_t is_hit = hit_crystal_check_and_transform(part, cg);

                if (is_hit != 0) {
                    // Hit one of the jaws, so scatter
                    double remaining_length = length - LocalParticle_get_s(part);
                    // Scatter
                    EverestData everest = EverestCrystal_init_data(part, coll, cg);
                    calculate_initial_angle(everest, part, cg);
#ifdef XCOLL_USE_EXACT
                    double const xp = LocalParticle_get_exact_xp(part);
#else
                    double const xp = LocalParticle_get_xp(part);
#endif
                    if (fabs(xp - everest->t_I) < everest->t_c) {
                        energy_out = Channel(everest, part, cg, energy_in/1.e9, remaining_length)*1.e9;
                    } else {
                        energy_out = Amorphous(everest, part, cg, energy_in/1.e9, remaining_length, 1)*1.e9;
                    }
                    free(everest);
                }

                // Transform back to the lab frame
                hit_crystal_transform_back(is_hit, part, cg);
                LocalParticle_add_to_s(part, s_coll);

                LocalParticle_set_zeta(part, zeta_in);
                // Hit and survived particles need correcting:
                if (is_hit!=0 && LocalParticle_get_state(part)>0){
                    // Update energy; the last flag keeps angles constant (even valid for exact angles!)
                    LocalParticle_add_to_energy(part, energy_out - energy_in, 0);
                    // Update zeta
#ifdef XCOLL_USE_EXACT
                    double xp  = LocalParticle_get_exact_xp(part);
                    double yp  = LocalParticle_get_exact_yp(part);
#else
                    double xp  = LocalParticle_get_xp(part);
                    double yp  = LocalParticle_get_yp(part);
#endif
                    double rvv = LocalParticle_get_rvv(part);
                    // First we drift half the length with the old angles:
                    LocalParticle_add_to_zeta(part, drift_zeta_single(rvv_in, xp_in, yp_in, length/2) );
                    // then half the length with the new angles:
                    LocalParticle_add_to_zeta(part, drift_zeta_single(rvv, xp, yp, length/2) );
                }
            }
        }
    //end_per_particle_block
<<<<<<< HEAD
    if (t_c > 1.e-12){
        EverestCrystalData_set__critical_angle(el, t_c);
    }
=======
>>>>>>> 1ee604fc
    EverestCrystal_free(cg, active);
    free(coll);
}


#endif /* XCOLL_EVEREST_CRYSTAL_H */<|MERGE_RESOLUTION|>--- conflicted
+++ resolved
@@ -266,12 +266,6 @@
             }
         }
     //end_per_particle_block
-<<<<<<< HEAD
-    if (t_c > 1.e-12){
-        EverestCrystalData_set__critical_angle(el, t_c);
-    }
-=======
->>>>>>> 1ee604fc
     EverestCrystal_free(cg, active);
     free(coll);
 }
