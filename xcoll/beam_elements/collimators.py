--- conflicted
+++ resolved
@@ -105,8 +105,3 @@
         self._impacts = impacts
 
 
-<<<<<<< HEAD
-=======
-BlackAbsorber._XoStruct.extra_sources = [
-        _pkg_root.joinpath('beam_elements/collimators_src/absorber.h')]
->>>>>>> 564c2845
