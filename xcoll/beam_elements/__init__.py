--- conflicted
+++ resolved
@@ -6,12 +6,9 @@
 from .base import BaseBlock, BaseCollimator, BaseCrystal
 from .absorber import BlackAbsorber, BlackCrystal
 from .everest import EverestBlock, EverestCollimator, EverestCrystal
-<<<<<<< HEAD
 from .fluka import FlukaCollimator
-=======
 from .blowup import BlowUp
 from .monitor import EmittanceMonitor
->>>>>>> 5e90d0b7
 
 block_classes = tuple(v for v in globals().values()
                       if isinstance(v, type) and issubclass(v, BaseBlock) and v != BaseBlock)
