--- conflicted
+++ resolved
@@ -1,18 +1,12 @@
 from .base import BaseBlock, BaseCollimator
 from .absorber import BlackAbsorber
-<<<<<<< HEAD
-from .everest_collimator import EverestCollimator, EverestCrystal
+from .everest import EverestBlock, EverestCollimator, EverestCrystal
 from .fluka_collimator import FlukaCollimator
 
 _all_collimator_types = {BlackAbsorber, EverestCollimator, EverestCrystal, FlukaCollimator}
-=======
-from .everest import EverestBlock, EverestCollimator, EverestCrystal
-
-_all_collimator_types = {BlackAbsorber, EverestCollimator, EverestCrystal}
 
 block_classes = tuple(v for v in globals().values()
                       if isinstance(v, type) and issubclass(v, BaseBlock) and v != BaseBlock)
 collimator_classes = tuple(v for v in globals().values()
                            if isinstance(v, type) and issubclass(v, BaseCollimator) and v != BaseCollimator)
 element_classes = block_classes + collimator_classes
->>>>>>> 524d83b7
