--- conflicted
+++ resolved
@@ -151,25 +151,10 @@
                 self._get_side_from_input(self.assembly.side)
 
     def track(self, part):
-<<<<<<< HEAD
-        track_pre(self, part)
-        ### part_init = part.copy()
-        ### super().track(part_init)
-        #part.state = part_init.state
-        # if self.co is not None:
-        #     part.x -= self.co[1][0]
-        #     part.y -= self.co[1][1]
-        track_core(self, part)
-        if self.co is not None:
-            part.x += self.co[1][0]
-            part.y += self.co[1][1]
-        track_post(self, part)
-=======
         if track_pre(self, part):
             super().track(part)
             track_core(self, part)
             track_post(self, part)
->>>>>>> 7af8bc07
 
     def __setattr__(self, name, value):
         import xcoll as xc
@@ -278,10 +263,6 @@
                     side = kwargs.pop('side', None)
                     if side is None:
                         raise ValueError('Need to provide side!')
-                    if 'width' in kwargs:
-                        width = kwargs.pop('width', None)
-                    if 'height' in kwargs:
-                        height = kwargs.pop('height', None)
                     generic = True
             super().__init__(**kwargs)
             for key, val in to_assign.items():
@@ -292,8 +273,7 @@
                 side = self._get_side_from_input(side)
                 self.assembly = create_generic_assembly(is_crystal=True, material=material,
                                                         side=side, length=self.length,
-                                                        bending_radius=bending_radius,
-                                                        width=width, height=height)
+                                                        bending_radius=bending_radius)
             if not hasattr(self, '_equivalent_drift'):
                 self._equivalent_drift = xt.Drift(length=self.length)
 
