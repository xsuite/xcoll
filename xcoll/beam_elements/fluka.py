--- conflicted
+++ resolved
@@ -10,7 +10,7 @@
 
 from .base import BaseCollimator
 from ..scattering_routines.fluka import track, FlukaEngine, assemblies, \
-                        FlukaPrototype, FlukaAssembly, FlukaGenericAssembly
+                        FlukaPrototype, FlukaAssembly, FlukaGenericAssembly, FlukaGenericCrystalAssembly
 from ..scattering_routines.fluka.prototype import assemblies_wrong_jaw
 
 
@@ -59,8 +59,13 @@
                     if length is None:
                         raise ValueError('Need to provide length!')
                     side = kwargs.pop('side', 'both')
-                    to_assign['assembly'] = FlukaGenericAssembly(material=material, side=side,
-                                                                 length=length)
+                    if 'bending_radius' in kwargs:
+                        bending_radius = kwargs.pop('bending_radius', None)
+                        to_assign['assembly'] = FlukaGenericCrystalAssembly(material=material, side=side,
+                                                                            length=length, bending_radius=bending_radius)
+                    else:
+                        to_assign['assembly'] = FlukaGenericAssembly(material=material, side=side,
+                                                                    length=length)
             super().__init__(**kwargs)
             for key, val in to_assign.items():
                 setattr(self, key, val)
@@ -98,8 +103,6 @@
     @assembly.setter
     def assembly(self, assembly):
         if isinstance(assembly, str):
-            import ipdb; ipdb.set_trace()
-            # assemblies = FlukaAssembly._registry
             if assembly in assemblies:
                 assembly = assemblies[assembly]
             elif assembly in assemblies_wrong_jaw:
@@ -119,13 +122,6 @@
             self.side = self.assembly.side
             print(f"Warning: Side of collimator '{self.name}' was changed to '{self.side}' "
                 + f"to match the assembly '{self.assembly.name}'.")
-<<<<<<< HEAD
-        # if self.assembly.material is not None and self.assembly.material != self.material:
-        #     self.material = self.assembly.material
-        #     print(f"Warning: Material of collimator '{self.name}' was changed to '{self.material}' "
-        #         + f"to match the assembly '{self.assembly.name}'.")
-=======
->>>>>>> b2616460
         if self.assembly.length is not None:
             self.length_front = (self.assembly.length - self.length) / 2
             self.length_back = self.assembly.length - self.length - self.length_front
