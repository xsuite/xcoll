# copyright ############################### #
# This file is part of the Xcoll package.   #
# Copyright (c) CERN, 2025.                 #
# ######################################### #

from ..beam_elements import *


DEFAULT_XCOLL_ELEMENTS = [
    BlackAbsorber,
    BlackCrystal,
    TransparentCollimator,
    TransparentCrystal,
    EverestBlock,
    EverestCollimator,
    EverestCrystal,
<<<<<<< HEAD
    FlukaCollimator,
    # FlukaCrystal,
    Geant4Collimator,
    # Geant4Crystal,
=======
    # Geant4Collimator,
>>>>>>> 56970655
    BlowUp,
    # ParticleStatsMonitor,
    EmittanceMonitor
]

EXTRA_XCOLL_ELEMENTS = []<|MERGE_RESOLUTION|>--- conflicted
+++ resolved
@@ -14,14 +14,10 @@
     EverestBlock,
     EverestCollimator,
     EverestCrystal,
-<<<<<<< HEAD
     FlukaCollimator,
     # FlukaCrystal,
-    Geant4Collimator,
+    # Geant4Collimator,
     # Geant4Crystal,
-=======
-    # Geant4Collimator,
->>>>>>> 56970655
     BlowUp,
     # ParticleStatsMonitor,
     EmittanceMonitor
