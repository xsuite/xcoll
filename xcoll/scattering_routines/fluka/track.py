# copyright ############################### #
# This file is part of the Xcoll Package.   #
# Copyright (c) CERN, 2025.                 #
# ######################################### #

import numpy as np

import xobjects as xo
import xtrack as xt
import xtrack.particles.pdg as pdg

from ...headers.particle_states import LOST_ON_FLUKA_COLL, MASSLESS_OR_NEUTRAL, \
                                       VIRTUAL_ENERGY, HIT_ON_FLUKA_COLL


def _drift(coll, particles, length):
    old_length = coll._equivalent_drift.length
    coll._equivalent_drift.length = length
    coll._equivalent_drift.track(particles)
    coll._equivalent_drift.length = old_length

def track_pre(coll, particles):
    import xcoll as xc

    
    # Initialize ionisation loss accumulation variable
    if coll._acc_ionisation_loss < 0:
        coll._acc_ionisation_loss = 0.

    if xc.fluka.engine.assert_ready_to_track_or_skip(coll, particles,
                                _necessary_attributes=['fluka_id']):
        return

    if not xc.fluka.engine._flukaio_connected:
        raise ValueError(f"FlukaEngine not yet running!\nPlease do this first, by calling "
                       + f"xcoll.FlukaEngine.start(fluka_input_file.inp). "
                       + f"(id: {id(xc.fluka.engine)})")

    npart = particles._num_active_particles
    if 1.4*npart > xc.fluka.engine.capacity:
        raise ValueError(f"Tracking {npart} particles but only {xc.fluka.engine.capacity} allocated in "
                       + f"FlukaEngine!\nRemember to leave room for secondaries...")

    xc.fluka.engine.init_tracking(npart)

    if particles.particle_id.max() > xc.fluka.engine.max_particle_id:
        raise ValueError(f"Some particles have an id ({particles.particle_id.max()}) "
                       + f"that is higher than the highest id known to FLUKA ("
                       + f"{xc.fluka.engine.max_particle_id}).\nThis could happen if this "
                       + "particles object is larger than the first particles instance "
                       + "tracked in this session, or if secondary particles are generated "
                       + "somewhere else than FLUKA.\nIn that case, call "
                       + "xcoll.FlukaEngine.init_tracking(max_particle_id) before tracking "
                       + "with a value large enough to accommodate secondaries outside of "
                       + "FLUKA.\nIn any case, please stop and restart the FlukaEngine now.")

<<<<<<< HEAD
    import time

    import xpart as xp

    start = time.time()

    coll_everest = xc.EverestCollimator(length=coll.length+coll.length_front+coll.length_back, material=xc.materials.MolybdenumGraphite)
    coll_everest.jaw = coll.jaw

    part_everest = particles.copy()
    _drift(coll, part_everest, -coll.length_front)
    coll_everest.track(part_everest)

    ### Checking particles that hit the collimator

    mask_hit_base = (
        (abs(particles.px - part_everest.px) > 1e-12) |
        (abs(particles.py - part_everest.py) > 1e-12)
    )
    # import pdb; pdb.set_trace()

    ### end = time.time()
    # print(f"Tracking Everest collimator took {end - start:.4f} seconds")


    ### start = time.time()
    ### mask_lost = (particles.state != 1) & (particles.pdg_id != -999999999)

    # Final hit mask includes both
    mask_hit = mask_hit_base # | mask_lost


    ### mask_miss_no_lost = ~((abs(particles.px - part_everest.px) > 1e-12) |  (abs(particles.py - part_everest.py) > 1e-12)) & (particles.pdg_id != -999999999)
    ### mask_miss = mask_miss_no_lost | mask_lost


    hit_id = particles.particle_id[mask_hit]
    ##3 miss_id = particles.particle_id[mask_miss]
    is_hit = np.isin(particles.particle_id, hit_id)
    ### is_miss = np.isin(particles.particle_id, miss_id)

    ### if mask_lost.any():
    ###     particles_lost = particles.filter(mask_lost)
    ### else:
    ###     particles_lost = None 

    particles_hit = 0
    ### particles_miss = 0
    # particles_hit = particles.filter(is_hit)
    ### end = time.time()
    # print(f"Tracking Everest collimator took {end - start:.4f} seconds")

    # print(f"Tracking {particles._num_active_particles} particles (FLUKA)...     ", end='')
    # print(f"Hit: {particles_hit._num_active_particles}")
    #print(f"Hit: {particles_hit._num_active_particles}")
    # print(f"Collimator: {coll.name}")

    
    # check if ~is_hit has any true value
    ### if np.any(~is_hit):
    ###     particles_miss = particles.filter(~is_hit)
    ### elif (particles_hit._num_active_particles == 0) and (particles._num_active_particles > 0):
    ###     # import pdb; pdb.set_trace()
    ###     print("Could not find any particles that hit the collimator, but some particles are still active. ")
    ###     print("This is likely due to a bug in the collimator tracking code. Please report this issue.")
    ###      
    ### start = time.time()

    # if particles_hit._num_active_particles > 0:
    if np.any(is_hit):
        _drift(coll, particles, -coll.length_front)
        track_core(coll, particles)
        _drift(coll, particles, -coll.length_back)
    else:
        _drift(coll, particles, coll.length)

    ### if particles_miss:
    ###     _drift(coll, particles_miss, coll.length)
    ### if particles_hit._num_active_particles > 0:
    ###     _drift(coll, particles_hit, -coll.length_front)
    # if coll.co is not None: # FLUKA collimators are centered; need to shift
    #     dx = coll.co[1][0]
    #     dy = coll.co[1][1]
    #     particles_hit.x -= dx
    #     particles_hit.y -= dy

    ###  if particles_hit._num_active_particles > 0:
    ###      track_core(coll, particles_hit)
    ###  else:
    ###      #_drift(coll, particles_hit, coll.length_front+coll.length_back+coll.length)
    ###      _drift(coll, particles, coll.length)
    ###      end = time.time()
    ###      # print(f"No particles hit the collimator, skipping FLUKA tracking.")
    ###      # print(f"Time taken: {end - start:.4f} seconds")
    ###      return

    # if coll.co is not None:
    #     particles_hit.x += dx
    #     particles_hit.y += dy

    ## _drift(coll, particles_hit, -coll.length_back)

    ## end = time.time()
    ## print(f"Tracking FLUKA collimator took {end - start:.4f} seconds")
    ## print("")


    # new_particles=particles_hit
    # _drift(coll, particles, -coll.length_front)
    # if coll.co is not None: # FLUKA collimators are centered; need to shift
    #     dx = coll.co[1][0]
    #     dy = coll.co[1][1]
    #     particles.x -= dx
    #     particles.y -= dy
    #     track_core(coll, particles)
    # if coll.co is not None:
    #     particles.x += dx
    #     particles.y += dy
    # _drift(coll, particles, -coll.length_back)


    #particles_to_merge = []

    # particles_to_merge.append(particles_hit)
    # if particles_miss:
    #     particles_to_merge.append(particles_miss)
    # new_particles._capacity = particles._capacity

    # new_particles.add_particles(particles_hit)
    # if particles_lost:
    #     new_particles.add_particles(particles_lost)
    # if particles_miss:
    #     particles_hit.add_particles(particles_miss)
    #     # particles_lost.add_particles(particles_miss)
    #     # particles_lost.add_particles(particles_hit)
    #     particles_merged = xp.Particles.merge([particles_hit, more_capacity])
    # else:
    #     # particles_lost.add_particles(particles_hit)
    #     particles_merged = particles_hit


    ### start = time.time()

    ### if particles_miss:
    ###     total_new = particles_hit._capacity + particles_miss._capacity
    ### else:
    ###     total_new = particles_hit._capacity

    # for field in particles_merged._fields:
    #     if field == "_capacity": continue
    #     val_new = getattr(particles_merged, field)
    #     setattr(particles, field, val_new.copy())

    ### for field in particles._fields:
    ###     # check if field is array, if not continue
    ###     if field == "_capacity": continue
    ###     if field == "_num_active_particles": 
    ###         setattr(particles, field, particles_hit._num_active_particles + particles_miss._num_active_particles if particles_miss else particles_hit._num_active_particles)

    ###     if not isinstance(getattr(particles, field), np.ndarray):
    ###         continue

    ###     if hasattr(particles_hit, field):
    ###         f_hit = getattr(particles_hit, field)
    ###         if particles_miss:
    ###             f_miss = getattr(particles_miss, field)
    ###             combined = np.concatenate([f_hit, f_miss])
    ###         else:
    ###             combined = f_hit
    ###         setattr(particles, field, combined)
    ###         #  getattr(particles, field)[:total_new] = combined
    ### 
    ### end = time.time()

    ### 
    ### particles.reorganize()
    ### xc.fluka.engine._max_particle_id = particles.particle_id.max()
    # print(f"Copying fields took {end - start:.4f} seconds")
=======
    _drift(coll, particles, -coll.length_front)


def track_post(coll, particles):
    _drift(coll, particles, -coll.length_back)
>>>>>>> e5468318


def _expand(arr, dtype=float):
    import xcoll as xc
    max_part = xc.fluka.engine.capacity
    return np.concatenate((arr, np.zeros(max_part-arr.size, dtype=dtype)))

# def _expand(arr, dtype=np.float64):
#     import xcoll as xc
#     max_part = xc.fluka.engine.capacity
#     arr = np.asarray(arr, dtype=dtype, order='F')  # Fortran order
# 
#     if arr.size == max_part:
#         return arr
#     expanded = np.zeros(max_part, dtype=dtype, order='F')
#     expanded[:arr.size] = arr
#     return expanded


def track_core(coll, part):
    import xcoll as xc
    try:
        from pyflukaf import track_fluka, track_fluka_batch
    except (ModuleNotFoundError, ImportError) as error:
        xc.fluka.engine._warn_pyfluka(error)
        return

    max_part       = xc.fluka.engine.capacity
    send_to_fluka  = part.state == HIT_ON_FLUKA_COLL
    npart          = send_to_fluka.sum()
    max_id         = part.particle_id[part.state > 0].max()
    assert npart  <= part._num_active_particles

    # Get particle data
    m0         = part.mass0
    q0         = part.q0
    p0c        = part.p0c[0]
    E0         = part.energy0[0]
    beta0      = part.beta0[0]
    gamma0     = part.gamma0[0]
    mass       = m0*part.charge_ratio[send_to_fluka] / part.chi[send_to_fluka]
    charge     = q0*part.charge_ratio[send_to_fluka]
    pdg_id     = part.pdg_id[send_to_fluka]
    _, A, Z, _ = pdg.get_properties_from_pdg_id(pdg_id)
    A          = np.array([0 if pdgid < 0 else aa for aa, pdgid in zip(A, pdg_id)])  # FLUKA treats antiprotons as A = 0 = Z
    Z          = np.array([0 if pdgid < 0 else zz for zz, pdgid in zip(Z, pdg_id)])
    precision  = p0c * 2.22e-15  # To avoid numerical issues like negative enervy

    # Prepare arrays for FORTRAN
    data = {}
    data['x']      = _expand(part.x[send_to_fluka] * 1000.)
    data['xp']     = _expand(part.px[send_to_fluka] * part.rpp[send_to_fluka] * 1000.)
    data['y']      = _expand(part.y[send_to_fluka] * 1000.)
    data['yp']     = _expand(part.py[send_to_fluka] * part.rpp[send_to_fluka] * 1000.)
    data['zeta']   = _expand(part.zeta[send_to_fluka] * 1000.)
    data['e']      = _expand(part.energy[send_to_fluka] / 1.e6)
    data['m']      = _expand(mass / 1.e6)
    data['q']      = _expand(charge.astype(np.int16), dtype=np.int16)
    data['A']      = _expand(A.astype(np.int32), dtype=np.int32)
    data['Z']      = _expand(Z.astype(np.int32), dtype=np.int32)
    data['pdg_id'] = _expand(pdg_id.astype(np.int32), dtype=np.int32)
    # FLUKA is 1-indexed
    data['pid']    = _expand(part.particle_id[send_to_fluka].astype(np.int32) + 1, dtype=np.int32)
    # FLUKA does not use a parent ID, but a primary ID (hence not the direct parent but the first impact)
    # After one passage, there is no difference between parent ID and primary ID, but when a child gets
    # children in a second passage, we cannot trace them to the correct parent (only to the correct grand-
    # parent). To accommodate this, we do not send the parent ID to FLUKA but store it manually here. Then
    # in FLUKA everything looks like a first passage, and we can restore the correct info later.
    data['ppid']   = data['pid'].copy()
    old_pid        = part.particle_id[send_to_fluka]
    old_ppid       = part.parent_particle_id[send_to_fluka]
    data['weight'] = _expand(part.weight[send_to_fluka])
    # TODO: Hard-coded spin (currently not used)
    data['spin_x'] = _expand(np.zeros(npart))
    data['spin_y'] = _expand(np.zeros(npart))
    data['spin_z'] = _expand(np.zeros(npart))

    # Change npart to np.array to make it writable, store some initial data
    npart    = np.array(npart, dtype=np.int64)
    s_in     = part.s[send_to_fluka][0]
    ele_in   = part.at_element[send_to_fluka][0]
    turn_in  = part.at_turn[send_to_fluka][0]
    start    = part.start_tracking_at_element  # TODO: is this needed?

    # def combine_data_to_2d(data):
    #     keys = ['x', 'xp', 'y', 'yp', 'zeta', 'e', 'm', 'q', 'A', 'Z', 'pdg_id',
    #             'pid', 'ppid', 'weight', 'spin_x', 'spin_y', 'spin_z']

    #     arrays = []
    #     for k in keys:
    #         arr = data[k]
    #         # Ensure integer arrays are cast to float64 (fortran compatibility)
    #         if np.issubdtype(arr.dtype, np.integer):
    #             arr = arr.astype(np.float64)
    #         arrays.append(arr)

    #     combined = np.vstack(arrays).T  # shape (npart, nfields)
    #     # Make sure it's Fortran contiguous for f2py
    #     combined = np.asfortranarray(combined)
    #     return combined

    # combined = combine_data_to_2d(data)

    # import time
    # start = time.time()
    # track_fluka_batch(turn=turn_in+1,
    #                   fluka_id=coll.fluka_id,
    #                   length=coll.length + coll.length_front + coll.length_back,
    #                   alive_part=npart,
    #                   max_part=max_part,
    #                   particle_data=combined)
    # end = time.time()
    # print(f"2D combined version: {end - start:.4f} seconds")

    # send to fluka
    import time
    # for key in ['x', 'xp', 'y', 'yp', 'zeta', 'e', 'm', 'q', 'A', 'Z', 'pdg_id', 'pid', 'ppid', 'weight', 'spin_x', 'spin_y', 'spin_z']:
    #     data[key] = np.asfortranarray(data[key])

    track_fluka(turn=turn_in+1,     # Turn indexing start from 1 with FLUKA IO (start from 0 with xpart)
                fluka_id=coll.fluka_id,
                length=coll.length + coll.length_front + coll.length_back,
                alive_part=npart,
                max_part=max_part,
                x_part=data['x'],
                xp_part=data['xp'], # FLUKA uses director cosine. This is exactly equal to px / (1+delta)
                y_part=data['y'],
                yp_part=data['yp'],
                zeta_part=data['zeta'],
                e_part=data['e'],   # FlukaIO pretends this is momentum, but the flukaserver source proves it is energy
                m_part=data['m'],
                q_part=data['q'],
                a_part=data['A'],
                z_part=data['Z'],
                pdg_id_part=data['pdg_id'],
                part_id=data['pid'],
                parent_id=data['ppid'],
                part_weight=data['weight'],
                spin_x_part=data['spin_x'],
                spin_y_part=data['spin_y'],
                spin_z_part=data['spin_z']
               )



    # Careful with all the masking!
    # Double-mask assignment does not work, e.g. part.state[mask1][mask2] = 1 will do nothing...

    new_pid  = data['pid'][:npart] - 1   # return to python 0-index
    new_ppid = data['ppid'][:npart] - 1  # return to python 0-index
    # Restore the parent IDs: if ppid != pid an interaction occurred and nothing needs to be done
    # (the real parent ID is the primary ID in this case). Otherwise, we restore the original parent ID
    mask_to_restore = new_pid == new_ppid
    idx_to_restore  = np.array([np.where(old_pid==idx)[0][0] for idx in new_pid[mask_to_restore]])
    if len(idx_to_restore) > 0:
        new_ppid[mask_to_restore] = old_ppid[idx_to_restore]
    # When the parent changed (interaction), the parent ID must have been an alive particle at entry
    assert np.all([ppid in old_pid for ppid in new_ppid[~mask_to_restore]])

    # TODO: Impact Table
    #     Absorbed: trivial
    #     Not hit:    pid+ppid did not change and dE = 0
    #     Hit (MCS):  pid+ppid did not change and dE != 0
    #     Hit (nucl): above mask + children

    # TODO: FLUKA returns particles that have undergone a nuclear interaction as new particles: we probably want to correct (after registering interaction)

    # Update existing particles  (these missed the collimator or only underwent elastic interactions)
    # ===============================================================================================
    mask_existing = new_pid <= max_id

    def original_lookup(part_particle_id, new_pid, mask_existing):
        idx_old = np.array([np.where(part_particle_id == pid)[0][0]
                        for pid in new_pid[mask_existing]])
        return idx_old

    def safe_lookup(part_particle_id, new_pid, mask_existing):

        idx_old = []
        target_pids = new_pid[mask_existing]

        for pid in target_pids:
            match = np.where(part_particle_id == pid)[0]
            if match.size > 0:
                idx_old.append(match[0])
            # Optional: log or warn if a match is not found
            # else:
            #     print(f"[warning] pid {pid} not found in part_particle_id")

        return np.array(idx_old, dtype=int)


    def dict_lookup(part_particle_id, new_pid, mask_existing):
        id_to_index = {pid: i for i, pid in enumerate(part_particle_id)}
        idx_old = np.array([id_to_index[pid] for pid in new_pid[mask_existing]])
        return idx_old

    def searchsorted_lookup(part_particle_id, new_pid, mask_existing):
        sorted_ids = np.sort(part_particle_id)
        idx_old = np.searchsorted(sorted_ids, new_pid[mask_existing])
        return idx_old

    if np.any(mask_existing):
        # TODO: this is slooooow
<<<<<<< HEAD
        import time
        # for fn in [original_lookup, dict_lookup, searchsorted_lookup]:
        #     start = time.time()
        #     idxs = fn(part.particle_id, new_pid, mask_existing)
        #     end = time.time()
        #     print(f"{fn.__name__} took {end - start:.4f} seconds, found {len(idxs)} indices")

        # idx_old  = np.array([np.where(part.particle_id[alive_at_entry]==idx)[0][0]
        #                      for idx in new_pid[mask_existing]])  # list of indices
        idx_old = original_lookup(part.particle_id[alive_at_entry], new_pid, mask_existing)
        # idx_old = safe_lookup(part.particle_id[alive_at_entry], new_pid, mask_existing)
=======
        idx_old  = np.array([np.where(part.particle_id==idx)[0][0]
                             for idx in new_pid[mask_existing]])  # list of indices
>>>>>>> e5468318

        # import ipdb; ipdb.set_trace()
        # Sanity check
        assert np.all(part.particle_id[idx_old] == new_pid[mask_existing])
        assert np.all(part.parent_particle_id[idx_old] == new_ppid[mask_existing])
        assert np.all(part.state[idx_old] == HIT_ON_FLUKA_COLL)

        # Update momentum
        E_diff = np.zeros(len(part.x))
        E_diff[idx_old] = part.energy[idx_old] - data['e'][:npart][mask_existing] * 1.e6
        if np.any(E_diff < -precision):
            # import pdb; pdb.set_trace()
            # raise ValueError(f"FLUKA returned particle with energy higher than incoming particle!")
            # just a warning for now
            print(f"collimator: {coll.name}")
            print(f"[warning] FLUKA returned particle with energy higher than incoming particle! "
                  + f"Energy difference: {E_diff[idx_old][E_diff[idx_old] < -precision]}")

        E_diff[E_diff < precision] = 0. # Lower cut on energy loss
        part.add_to_energy(-E_diff)
        part.weight[idx_old]       = data['weight'][:npart][mask_existing]
        coll._acc_ionisation_loss += np.sum(E_diff[idx_old]*part.weight[idx_old])
        rpp = part.rpp[idx_old]    # This is now already updated by the new energy

        part.x[idx_old]            = data['x'][:npart][mask_existing] / 1000.
        part.px[idx_old]           = data['xp'][:npart][mask_existing] / rpp / 1000. # This is exact because FLUKA uses director cosine
        part.y[idx_old]            = data['y'][:npart][mask_existing] / 1000.
        part.py[idx_old]           = data['yp'][:npart][mask_existing] / rpp / 1000. # This is exact because FLUKA uses director cosine
        part.zeta[idx_old]         = data['zeta'][:npart][mask_existing] / 1000.
        part.charge_ratio[idx_old] = data['q'][:npart][mask_existing] / q0
        part.chi[idx_old]          = part.charge_ratio[idx_old] * m0 / (data['m'][:npart][mask_existing] * 1.e6)
        part.s[idx_old]            = s_in + coll.length + coll.length_front + coll.length_back
        part.pdg_id[idx_old]       = data['pdg_id'][:npart][mask_existing]

    # Little hack to set the dead particles, as idx_old is not a mask (but a list of indices)
    # (hence we cannot use ~idx_old)
    part.state[send_to_fluka]      = -LOST_ON_FLUKA_COLL # Do not kill yet to avoid issues with energy updating
    if np.any(mask_existing):
        part.state[idx_old]        = 1     # These actually survived

    # Add new particles
    # ================
    mask_new = new_pid > max_id

    if np.any(mask_new):
        # Check that there is enough room in the particles object
        num_assigned = part._num_lost_particles + part._num_active_particles
        num_free = part._capacity - num_assigned
        num_needed = mask_new.sum()
        if num_free < num_needed:
            raise RuntimeError(f"Too many particles generated by FLUKA ({num_needed} needed, "
                             + f"but only {num_free} free in particles object)!")

        idx_parents = np.array([np.where(part.particle_id[send_to_fluka]==idx)[0][0] for idx in new_ppid[mask_new]])

        # Create new particles
        E = data['e'][:npart][mask_new] * 1.e6
        m = data['m'][:npart][mask_new] * 1.e6
        q = data['q'][:npart][mask_new]
        if np.any(E < -precision):
            raise ValueError(f"FLUKA returned particles with negative energy!")
        if np.any(m < -precision):
            raise ValueError(f"FLUKA returned particles with negative mass!")
        # TODO: we set massless particles to have half the energy in their mass.
        # To be adapted when Xsuite can handle neutral and massless particles.
        mask_massless = np.abs(m) < 1.e-12
        mask_neutral = np.abs(q) < 1.e-12
        m[mask_massless | mask_neutral] = E[mask_massless | mask_neutral]/np.sqrt(2)  # Half the energy is put in the mass
        q[mask_massless | mask_neutral] = q0
        delta = np.sqrt(E/m*E/m - 1)/beta0/gamma0 - 1
        rpp   = 1. / (1. + delta)
        new_part = xt.Particles(_context=part._buffer.context,
                p0c = p0c,
                mass0 = m0,
                q0 = q0,
                s = s_in + coll.length + coll.length_front + coll.length_back,
                x = data['x'][:npart][mask_new] / 1000.,
                px = data['xp'][:npart][mask_new] / rpp / 1000.,
                y = data['y'][:npart][mask_new] / 1000.,
                py = data['yp'][:npart][mask_new] / rpp / 1000.,
                zeta = data['zeta'][:npart][mask_new] / 1000.,
                delta = delta,
                mass_ratio = m / m0,
                charge_ratio = q / q0,
                at_element = ele_in,
                at_turn = turn_in,
                pdg_id = data['pdg_id'][:npart][mask_new],
                particle_id = new_pid[mask_new],
                parent_particle_id = new_ppid[mask_new],
                weight = data['weight'][:npart][mask_new],
                start_tracking_at_element = start)

        # Correct the deposited energy of parent particles: not everything was lost there.
        E_children = np.bincount(idx_parents, weights=new_part.energy, minlength=part._capacity)
        if np.any(E_children < -precision):
            raise ValueError(f"FLUKA returned particles with summed energy higher than parent particle!")
        # If the parent survived, this should not be done but the energy should be subtracted
        # from the accumulated ionisation loss (as it is accounted for by the child)
        mask_parent_survived = (part.state==1) & (E_children > 0)
        if np.any(mask_parent_survived):
            if np.any(E_diff[mask_parent_survived] - E_children[mask_parent_survived]) < -precision:
                raise ValueError(f"FLUKA returned children with a surviving parent, however, there "
                               + f"was a larger energy loss than the children energy!")
            coll._acc_ionisation_loss -= np.sum(E_children[mask_parent_survived]*part.weight[mask_parent_survived])
            E_children[mask_parent_survived] = 0.
        # If the deposited energy is lower than the rest mass, it cannot be represented by the original
        # particle. We make a virtual particle with fake mass (E=2m) to avoid negative square roots.
        mask_virtual = (part.energy - E_children < part.mass) & (E_children > 0)
        if np.any(mask_virtual):
            virtual_mass = (part.energy - E_children)[mask_virtual] / np.sqrt(2)
            new_ptau = part.ptau.copy()
            old_mass = part.mass[mask_virtual]
            old_ptau = new_ptau[mask_virtual]
            part.chi[mask_virtual] = m0 / virtual_mass * part.charge_ratio[mask_virtual]
            new_ptau[mask_virtual] = (1/beta0 + old_ptau)*old_mass/virtual_mass - 1/beta0
            part.update_ptau(new_ptau)
            part.state[mask_virtual] = -VIRTUAL_ENERGY
        # Now update the parent energies
        part.add_to_energy(-E_children)

        # Add new particles
        new_part._init_random_number_generator()
        # TODO: we instantly kill massless or neutral particles as Xsuite is not ready to handle them.
        new_part.state[mask_massless | mask_neutral] = -MASSLESS_OR_NEUTRAL
        part.add_particles(new_part)
        max_particle_id = new_pid.max()
        if max_particle_id <= xc.fluka.engine.max_particle_id:
            raise ValueError(f"FLUKA returned new particles with IDs {max_particle_id} that are "
                           + f"lower than the highest ID known ({xc.fluka.engine.max_particle_id}).\n"
                           + "This should not happen. Please report this issue to the developers.")
        xc.fluka.engine._max_particle_id = max_particle_id

    # Kill all flagged particles
    part.state[part.state==-LOST_ON_FLUKA_COLL] = LOST_ON_FLUKA_COLL
    part.state[part.state==-VIRTUAL_ENERGY] = VIRTUAL_ENERGY
    # TODO: we instantly kill massless or neutral particles as Xsuite is not ready to handle them.
    part.state[part.state==-MASSLESS_OR_NEUTRAL] = MASSLESS_OR_NEUTRAL

    # Reshuffle
    part.reorganize()<|MERGE_RESOLUTION|>--- conflicted
+++ resolved
@@ -54,192 +54,11 @@
                        + "with a value large enough to accommodate secondaries outside of "
                        + "FLUKA.\nIn any case, please stop and restart the FlukaEngine now.")
 
-<<<<<<< HEAD
-    import time
-
-    import xpart as xp
-
-    start = time.time()
-
-    coll_everest = xc.EverestCollimator(length=coll.length+coll.length_front+coll.length_back, material=xc.materials.MolybdenumGraphite)
-    coll_everest.jaw = coll.jaw
-
-    part_everest = particles.copy()
-    _drift(coll, part_everest, -coll.length_front)
-    coll_everest.track(part_everest)
-
-    ### Checking particles that hit the collimator
-
-    mask_hit_base = (
-        (abs(particles.px - part_everest.px) > 1e-12) |
-        (abs(particles.py - part_everest.py) > 1e-12)
-    )
-    # import pdb; pdb.set_trace()
-
-    ### end = time.time()
-    # print(f"Tracking Everest collimator took {end - start:.4f} seconds")
-
-
-    ### start = time.time()
-    ### mask_lost = (particles.state != 1) & (particles.pdg_id != -999999999)
-
-    # Final hit mask includes both
-    mask_hit = mask_hit_base # | mask_lost
-
-
-    ### mask_miss_no_lost = ~((abs(particles.px - part_everest.px) > 1e-12) |  (abs(particles.py - part_everest.py) > 1e-12)) & (particles.pdg_id != -999999999)
-    ### mask_miss = mask_miss_no_lost | mask_lost
-
-
-    hit_id = particles.particle_id[mask_hit]
-    ##3 miss_id = particles.particle_id[mask_miss]
-    is_hit = np.isin(particles.particle_id, hit_id)
-    ### is_miss = np.isin(particles.particle_id, miss_id)
-
-    ### if mask_lost.any():
-    ###     particles_lost = particles.filter(mask_lost)
-    ### else:
-    ###     particles_lost = None 
-
-    particles_hit = 0
-    ### particles_miss = 0
-    # particles_hit = particles.filter(is_hit)
-    ### end = time.time()
-    # print(f"Tracking Everest collimator took {end - start:.4f} seconds")
-
-    # print(f"Tracking {particles._num_active_particles} particles (FLUKA)...     ", end='')
-    # print(f"Hit: {particles_hit._num_active_particles}")
-    #print(f"Hit: {particles_hit._num_active_particles}")
-    # print(f"Collimator: {coll.name}")
-
-    
-    # check if ~is_hit has any true value
-    ### if np.any(~is_hit):
-    ###     particles_miss = particles.filter(~is_hit)
-    ### elif (particles_hit._num_active_particles == 0) and (particles._num_active_particles > 0):
-    ###     # import pdb; pdb.set_trace()
-    ###     print("Could not find any particles that hit the collimator, but some particles are still active. ")
-    ###     print("This is likely due to a bug in the collimator tracking code. Please report this issue.")
-    ###      
-    ### start = time.time()
-
-    # if particles_hit._num_active_particles > 0:
-    if np.any(is_hit):
-        _drift(coll, particles, -coll.length_front)
-        track_core(coll, particles)
-        _drift(coll, particles, -coll.length_back)
-    else:
-        _drift(coll, particles, coll.length)
-
-    ### if particles_miss:
-    ###     _drift(coll, particles_miss, coll.length)
-    ### if particles_hit._num_active_particles > 0:
-    ###     _drift(coll, particles_hit, -coll.length_front)
-    # if coll.co is not None: # FLUKA collimators are centered; need to shift
-    #     dx = coll.co[1][0]
-    #     dy = coll.co[1][1]
-    #     particles_hit.x -= dx
-    #     particles_hit.y -= dy
-
-    ###  if particles_hit._num_active_particles > 0:
-    ###      track_core(coll, particles_hit)
-    ###  else:
-    ###      #_drift(coll, particles_hit, coll.length_front+coll.length_back+coll.length)
-    ###      _drift(coll, particles, coll.length)
-    ###      end = time.time()
-    ###      # print(f"No particles hit the collimator, skipping FLUKA tracking.")
-    ###      # print(f"Time taken: {end - start:.4f} seconds")
-    ###      return
-
-    # if coll.co is not None:
-    #     particles_hit.x += dx
-    #     particles_hit.y += dy
-
-    ## _drift(coll, particles_hit, -coll.length_back)
-
-    ## end = time.time()
-    ## print(f"Tracking FLUKA collimator took {end - start:.4f} seconds")
-    ## print("")
-
-
-    # new_particles=particles_hit
-    # _drift(coll, particles, -coll.length_front)
-    # if coll.co is not None: # FLUKA collimators are centered; need to shift
-    #     dx = coll.co[1][0]
-    #     dy = coll.co[1][1]
-    #     particles.x -= dx
-    #     particles.y -= dy
-    #     track_core(coll, particles)
-    # if coll.co is not None:
-    #     particles.x += dx
-    #     particles.y += dy
-    # _drift(coll, particles, -coll.length_back)
-
-
-    #particles_to_merge = []
-
-    # particles_to_merge.append(particles_hit)
-    # if particles_miss:
-    #     particles_to_merge.append(particles_miss)
-    # new_particles._capacity = particles._capacity
-
-    # new_particles.add_particles(particles_hit)
-    # if particles_lost:
-    #     new_particles.add_particles(particles_lost)
-    # if particles_miss:
-    #     particles_hit.add_particles(particles_miss)
-    #     # particles_lost.add_particles(particles_miss)
-    #     # particles_lost.add_particles(particles_hit)
-    #     particles_merged = xp.Particles.merge([particles_hit, more_capacity])
-    # else:
-    #     # particles_lost.add_particles(particles_hit)
-    #     particles_merged = particles_hit
-
-
-    ### start = time.time()
-
-    ### if particles_miss:
-    ###     total_new = particles_hit._capacity + particles_miss._capacity
-    ### else:
-    ###     total_new = particles_hit._capacity
-
-    # for field in particles_merged._fields:
-    #     if field == "_capacity": continue
-    #     val_new = getattr(particles_merged, field)
-    #     setattr(particles, field, val_new.copy())
-
-    ### for field in particles._fields:
-    ###     # check if field is array, if not continue
-    ###     if field == "_capacity": continue
-    ###     if field == "_num_active_particles": 
-    ###         setattr(particles, field, particles_hit._num_active_particles + particles_miss._num_active_particles if particles_miss else particles_hit._num_active_particles)
-
-    ###     if not isinstance(getattr(particles, field), np.ndarray):
-    ###         continue
-
-    ###     if hasattr(particles_hit, field):
-    ###         f_hit = getattr(particles_hit, field)
-    ###         if particles_miss:
-    ###             f_miss = getattr(particles_miss, field)
-    ###             combined = np.concatenate([f_hit, f_miss])
-    ###         else:
-    ###             combined = f_hit
-    ###         setattr(particles, field, combined)
-    ###         #  getattr(particles, field)[:total_new] = combined
-    ### 
-    ### end = time.time()
-
-    ### 
-    ### particles.reorganize()
-    ### xc.fluka.engine._max_particle_id = particles.particle_id.max()
-    # print(f"Copying fields took {end - start:.4f} seconds")
-=======
     _drift(coll, particles, -coll.length_front)
 
 
 def track_post(coll, particles):
     _drift(coll, particles, -coll.length_back)
->>>>>>> e5468318
 
 
 def _expand(arr, dtype=float):
@@ -247,31 +66,56 @@
     max_part = xc.fluka.engine.capacity
     return np.concatenate((arr, np.zeros(max_part-arr.size, dtype=dtype)))
 
-# def _expand(arr, dtype=np.float64):
-#     import xcoll as xc
-#     max_part = xc.fluka.engine.capacity
-#     arr = np.asarray(arr, dtype=dtype, order='F')  # Fortran order
-# 
-#     if arr.size == max_part:
-#         return arr
-#     expanded = np.zeros(max_part, dtype=dtype, order='F')
-#     expanded[:arr.size] = arr
-#     return expanded
-
 
 def track_core(coll, part):
     import xcoll as xc
     try:
-        from pyflukaf import track_fluka, track_fluka_batch
+        from pyflukaf import track_fluka
     except (ModuleNotFoundError, ImportError) as error:
         xc.fluka.engine._warn_pyfluka(error)
         return
 
+    coll_everest = xc.EverestCollimator(length=coll.length+coll.length_front+coll.length_back, material=xc.materials.MolybdenumGraphite)
+    coll_everest.jaw = coll.jaw
+
+    part_everest = part.copy()
+    _drift(coll, part_everest, -coll.length_front)
+    coll_everest.track(part_everest)
+
+    mask_hit_base = (
+    (abs(part.px - part_everest.px) > 1e-12) |
+    (abs(part.py - part_everest.py) > 1e-12))
+
+    # mask_miss = ~((mask_hit_base) | (part.state == -999999999))
+
+    # print(coll.name)
+    # print("number of hitting everest")
+    # print(mask_hit_base.sum())
+
+    # print(f"number of active particles: {part._num_active_particles}")
+
+    send_to_fluka  = mask_hit_base # part.state == HIT_ON_FLUKA_COLL
+
+    if not sum(send_to_fluka):
+        _drift(coll, part, coll.length+coll.length_front+coll.length_back)
+        return
+
+    n_hit = mask_hit_base.sum()
+
+    suggested_max = 51 * n_hit
+    capacity = xc.fluka.engine.capacity
+    max_part = suggested_max if suggested_max < capacity else capacity
     max_part       = xc.fluka.engine.capacity
-    send_to_fluka  = part.state == HIT_ON_FLUKA_COLL
-    npart          = send_to_fluka.sum()
-    max_id         = part.particle_id[part.state > 0].max()
-    assert npart  <= part._num_active_particles
+    part.state[mask_hit_base] = HIT_ON_FLUKA_COLL
+
+
+    #npart          = send_to_fluka.sum()
+    npart          = part._num_active_particles
+    alive_at_entry = part.state > 0
+    max_id         = part.particle_id[alive_at_entry].max()
+    # assert npart  <= part._num_active_particles
+
+    # import pdb; pdb.set_trace()
 
     # Get particle data
     m0         = part.mass0
@@ -280,9 +124,9 @@
     E0         = part.energy0[0]
     beta0      = part.beta0[0]
     gamma0     = part.gamma0[0]
-    mass       = m0*part.charge_ratio[send_to_fluka] / part.chi[send_to_fluka]
-    charge     = q0*part.charge_ratio[send_to_fluka]
-    pdg_id     = part.pdg_id[send_to_fluka]
+    mass       = m0*part.charge_ratio[alive_at_entry] / part.chi[alive_at_entry]
+    charge     = q0*part.charge_ratio[alive_at_entry]
+    pdg_id     = part.pdg_id[alive_at_entry]
     _, A, Z, _ = pdg.get_properties_from_pdg_id(pdg_id)
     A          = np.array([0 if pdgid < 0 else aa for aa, pdgid in zip(A, pdg_id)])  # FLUKA treats antiprotons as A = 0 = Z
     Z          = np.array([0 if pdgid < 0 else zz for zz, pdgid in zip(Z, pdg_id)])
@@ -290,28 +134,28 @@
 
     # Prepare arrays for FORTRAN
     data = {}
-    data['x']      = _expand(part.x[send_to_fluka] * 1000.)
-    data['xp']     = _expand(part.px[send_to_fluka] * part.rpp[send_to_fluka] * 1000.)
-    data['y']      = _expand(part.y[send_to_fluka] * 1000.)
-    data['yp']     = _expand(part.py[send_to_fluka] * part.rpp[send_to_fluka] * 1000.)
-    data['zeta']   = _expand(part.zeta[send_to_fluka] * 1000.)
-    data['e']      = _expand(part.energy[send_to_fluka] / 1.e6)
+    data['x']      = _expand(part.x[alive_at_entry] * 1000.)
+    data['xp']     = _expand(part.px[alive_at_entry] * part.rpp[alive_at_entry] * 1000.)
+    data['y']      = _expand(part.y[alive_at_entry] * 1000.)
+    data['yp']     = _expand(part.py[alive_at_entry] * part.rpp[alive_at_entry] * 1000.)
+    data['zeta']   = _expand(part.zeta[alive_at_entry] * 1000.)
+    data['e']      = _expand(part.energy[alive_at_entry] / 1.e6)
     data['m']      = _expand(mass / 1.e6)
     data['q']      = _expand(charge.astype(np.int16), dtype=np.int16)
     data['A']      = _expand(A.astype(np.int32), dtype=np.int32)
     data['Z']      = _expand(Z.astype(np.int32), dtype=np.int32)
     data['pdg_id'] = _expand(pdg_id.astype(np.int32), dtype=np.int32)
     # FLUKA is 1-indexed
-    data['pid']    = _expand(part.particle_id[send_to_fluka].astype(np.int32) + 1, dtype=np.int32)
+    data['pid']    = _expand(part.particle_id[alive_at_entry].astype(np.int32) + 1, dtype=np.int32)
     # FLUKA does not use a parent ID, but a primary ID (hence not the direct parent but the first impact)
     # After one passage, there is no difference between parent ID and primary ID, but when a child gets
     # children in a second passage, we cannot trace them to the correct parent (only to the correct grand-
     # parent). To accommodate this, we do not send the parent ID to FLUKA but store it manually here. Then
     # in FLUKA everything looks like a first passage, and we can restore the correct info later.
     data['ppid']   = data['pid'].copy()
-    old_pid        = part.particle_id[send_to_fluka]
-    old_ppid       = part.parent_particle_id[send_to_fluka]
-    data['weight'] = _expand(part.weight[send_to_fluka])
+    old_pid        = part.particle_id[alive_at_entry]
+    old_ppid       = part.parent_particle_id[alive_at_entry]
+    data['weight'] = _expand(part.weight[alive_at_entry])
     # TODO: Hard-coded spin (currently not used)
     data['spin_x'] = _expand(np.zeros(npart))
     data['spin_y'] = _expand(np.zeros(npart))
@@ -319,46 +163,12 @@
 
     # Change npart to np.array to make it writable, store some initial data
     npart    = np.array(npart, dtype=np.int64)
-    s_in     = part.s[send_to_fluka][0]
-    ele_in   = part.at_element[send_to_fluka][0]
-    turn_in  = part.at_turn[send_to_fluka][0]
+    s_in     = part.s[alive_at_entry][0]
+    ele_in   = part.at_element[alive_at_entry][0]
+    turn_in  = part.at_turn[alive_at_entry][0]
     start    = part.start_tracking_at_element  # TODO: is this needed?
 
-    # def combine_data_to_2d(data):
-    #     keys = ['x', 'xp', 'y', 'yp', 'zeta', 'e', 'm', 'q', 'A', 'Z', 'pdg_id',
-    #             'pid', 'ppid', 'weight', 'spin_x', 'spin_y', 'spin_z']
-
-    #     arrays = []
-    #     for k in keys:
-    #         arr = data[k]
-    #         # Ensure integer arrays are cast to float64 (fortran compatibility)
-    #         if np.issubdtype(arr.dtype, np.integer):
-    #             arr = arr.astype(np.float64)
-    #         arrays.append(arr)
-
-    #     combined = np.vstack(arrays).T  # shape (npart, nfields)
-    #     # Make sure it's Fortran contiguous for f2py
-    #     combined = np.asfortranarray(combined)
-    #     return combined
-
-    # combined = combine_data_to_2d(data)
-
-    # import time
-    # start = time.time()
-    # track_fluka_batch(turn=turn_in+1,
-    #                   fluka_id=coll.fluka_id,
-    #                   length=coll.length + coll.length_front + coll.length_back,
-    #                   alive_part=npart,
-    #                   max_part=max_part,
-    #                   particle_data=combined)
-    # end = time.time()
-    # print(f"2D combined version: {end - start:.4f} seconds")
-
     # send to fluka
-    import time
-    # for key in ['x', 'xp', 'y', 'yp', 'zeta', 'e', 'm', 'q', 'A', 'Z', 'pdg_id', 'pid', 'ppid', 'weight', 'spin_x', 'spin_y', 'spin_z']:
-    #     data[key] = np.asfortranarray(data[key])
-
     track_fluka(turn=turn_in+1,     # Turn indexing start from 1 with FLUKA IO (start from 0 with xpart)
                 fluka_id=coll.fluka_id,
                 length=coll.length + coll.length_front + coll.length_back,
@@ -383,8 +193,6 @@
                 spin_z_part=data['spin_z']
                )
 
-
-
     # Careful with all the masking!
     # Double-mask assignment does not work, e.g. part.state[mask1][mask2] = 1 will do nothing...
 
@@ -410,68 +218,22 @@
     # Update existing particles  (these missed the collimator or only underwent elastic interactions)
     # ===============================================================================================
     mask_existing = new_pid <= max_id
-
-    def original_lookup(part_particle_id, new_pid, mask_existing):
-        idx_old = np.array([np.where(part_particle_id == pid)[0][0]
-                        for pid in new_pid[mask_existing]])
-        return idx_old
-
-    def safe_lookup(part_particle_id, new_pid, mask_existing):
-
-        idx_old = []
-        target_pids = new_pid[mask_existing]
-
-        for pid in target_pids:
-            match = np.where(part_particle_id == pid)[0]
-            if match.size > 0:
-                idx_old.append(match[0])
-            # Optional: log or warn if a match is not found
-            # else:
-            #     print(f"[warning] pid {pid} not found in part_particle_id")
-
-        return np.array(idx_old, dtype=int)
-
-
-    def dict_lookup(part_particle_id, new_pid, mask_existing):
-        id_to_index = {pid: i for i, pid in enumerate(part_particle_id)}
-        idx_old = np.array([id_to_index[pid] for pid in new_pid[mask_existing]])
-        return idx_old
-
-    def searchsorted_lookup(part_particle_id, new_pid, mask_existing):
-        sorted_ids = np.sort(part_particle_id)
-        idx_old = np.searchsorted(sorted_ids, new_pid[mask_existing])
-        return idx_old
+    E_diff = np.zeros(len(part.x))
 
     if np.any(mask_existing):
         # TODO: this is slooooow
-<<<<<<< HEAD
-        import time
-        # for fn in [original_lookup, dict_lookup, searchsorted_lookup]:
-        #     start = time.time()
-        #     idxs = fn(part.particle_id, new_pid, mask_existing)
-        #     end = time.time()
-        #     print(f"{fn.__name__} took {end - start:.4f} seconds, found {len(idxs)} indices")
-
-        # idx_old  = np.array([np.where(part.particle_id[alive_at_entry]==idx)[0][0]
-        #                      for idx in new_pid[mask_existing]])  # list of indices
-        idx_old = original_lookup(part.particle_id[alive_at_entry], new_pid, mask_existing)
-        # idx_old = safe_lookup(part.particle_id[alive_at_entry], new_pid, mask_existing)
-=======
-        idx_old  = np.array([np.where(part.particle_id==idx)[0][0]
+        idx_old  = np.array([np.where(part.particle_id[alive_at_entry]==idx)[0][0]
                              for idx in new_pid[mask_existing]])  # list of indices
->>>>>>> e5468318
-
-        # import ipdb; ipdb.set_trace()
+        # import pdb; pdb.set_trace()
+
         # Sanity check
         assert np.all(part.particle_id[idx_old] == new_pid[mask_existing])
         assert np.all(part.parent_particle_id[idx_old] == new_ppid[mask_existing])
-        assert np.all(part.state[idx_old] == HIT_ON_FLUKA_COLL)
+        assert np.all(part.state[idx_old] > 0)
 
         # Update momentum
-        E_diff = np.zeros(len(part.x))
         E_diff[idx_old] = part.energy[idx_old] - data['e'][:npart][mask_existing] * 1.e6
         if np.any(E_diff < -precision):
-            # import pdb; pdb.set_trace()
             # raise ValueError(f"FLUKA returned particle with energy higher than incoming particle!")
             # just a warning for now
             print(f"collimator: {coll.name}")
@@ -496,7 +258,7 @@
 
     # Little hack to set the dead particles, as idx_old is not a mask (but a list of indices)
     # (hence we cannot use ~idx_old)
-    part.state[send_to_fluka]      = -LOST_ON_FLUKA_COLL # Do not kill yet to avoid issues with energy updating
+    part.state[alive_at_entry]      = -LOST_ON_FLUKA_COLL # Do not kill yet to avoid issues with energy updating
     if np.any(mask_existing):
         part.state[idx_old]        = 1     # These actually survived
 
@@ -513,7 +275,7 @@
             raise RuntimeError(f"Too many particles generated by FLUKA ({num_needed} needed, "
                              + f"but only {num_free} free in particles object)!")
 
-        idx_parents = np.array([np.where(part.particle_id[send_to_fluka]==idx)[0][0] for idx in new_ppid[mask_new]])
+        idx_parents = np.array([np.where(part.particle_id[alive_at_entry]==idx)[0][0] for idx in new_ppid[mask_new]])
 
         # Create new particles
         E = data['e'][:npart][mask_new] * 1.e6
