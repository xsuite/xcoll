--- conflicted
+++ resolved
@@ -42,13 +42,8 @@
     from .engine import FlukaEngine
     engine = FlukaEngine().instance
     if not engine._flukaio_connected:
-        raise ValueError(f"Fluka server not yet running!\nPlease do this first, by calling "
-<<<<<<< HEAD
-                       + f"xcoll.FlukaEngine.start_server(fluka_input_file.inp).")
-=======
-                       + f"xcoll.FlukaEngine.start_server(fluka_input_file.inp). "
-                       + f"(id: {id(engine)})")
->>>>>>> a189ef96
+        raise ValueError(f"Fluka server not yet running!\n"
+                        + "Please do this first, by calling xcoll.FlukaEngine.start_server(fluka_input_file.inp).")
 
     if not engine._has_particle_ref:
         raise ValueError(f"Fluka reference particle not set!\nPlease do this first, by calling "
