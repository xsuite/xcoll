--- conflicted
+++ resolved
@@ -37,7 +37,6 @@
         '_max_particle_id': xo.Int64
     }
 
-<<<<<<< HEAD
     _int32 = True
     _uses_input_file = True
     _uses_run_folder = True
@@ -50,60 +49,6 @@
             from ...beam_elements import FlukaCollimator
             self.__class__._element_classes = (FlukaCollimator,)
             # Initialise fluka-only defaults
-=======
-    _extra_c_sources = [
-        source
-    ]
-
-    # The engine is a singleton
-    def __new__(cls, **kwargs):
-        if not hasattr(cls, 'instance'):
-            cls.instance = super().__new__(cls)
-            cls.instance._initialised = False
-        return cls.instance
-
-    def __del__(self, *args, **kwargs):
-        self.stop(warn=False)
-        try:
-            super().__del__()
-        except AttributeError:
-            pass
-
-    def __init__(self, fluka=None, flukaserver=None, verbose=None, testing=False, **kwargs):
-        # Apply init variables
-        if fluka is None:
-            if not hasattr(self, '_fluka'):
-                self._fluka = "NEED_TO_MAKE_MOCKUP"  if testing else default_fluka_path  # TODO
-        elif testing:
-            raise ValueError("Cannot specify fluka executable when `testing=True`!")
-        else:
-            self._fluka = Path(fluka).resolve()
-        if flukaserver is None:
-            if not hasattr(self, '_flukaserver'):
-                self._flukaserver = "NEED_TO_MAKE_MOCKUP" if testing else default_flukaserver_path  # TODO
-        elif testing:
-            raise ValueError("Cannot specify flukaserver executable when `testing=True`!")
-        else:
-            self._flukaserver = Path(flukaserver).resolve()
-        if verbose is None:
-            if not hasattr(self, '_verbose'):
-                self._verbose = True
-        else:
-            self._verbose = verbose
-
-        # Apply kwargs
-        if(self._initialised):
-            for kk, vv in kwargs.items():
-                if not hasattr(self, kk):
-                    raise ValueError(f"Invalid attribute {kk} for FlukaEngine!")
-                setattr(self, kk, vv)
-            return
-
-        if '_xobject' not in kwargs:
-            # Initialise defaults
-            self._cwd = None
-            self._old_cwd = None
->>>>>>> d708208d
             self._network_nfo = None
             self._log = None
             self._log_fid = None
@@ -119,6 +64,20 @@
             kwargs.setdefault('fluka', default_fluka_path)
             kwargs.setdefault('flukaserver', default_flukaserver_path)
         super().__init__(**kwargs)
+
+    def __del__(self, *args, **kwargs):
+        self.stop(warn=False)
+        try:
+            super().__del__()
+        except AttributeError:
+            pass
+
+    def _warn_pyfluka(self, error):
+        if not self._warning_given:
+            print("Warning: Failed to import pyfluka (did you compile?). " \
+                + "FlukaCollimators will be installed but are not trackable.\n", flush=True)
+            print(error, flush=True)
+            self._warning_given = True
 
 
     # ======================
@@ -204,7 +163,6 @@
 
 
     @classmethod
-<<<<<<< HEAD
     def generate_input_file(cls, *, line=None, elements=None, names=None, prototypes_file=None,
                             include_files=None, **kwargs):
         self = cls.get_self(**kwargs)
@@ -248,108 +206,6 @@
 
         from .fluka_input import verify_insertion_file
         verify_insertion_file(self.input_file[1], self._element_dict)
-=======
-    def start(cls, *, input_file=None, line=None, elements=None, names=None, cwd=None,
-              prototypes_file=None, include_files=None, debug_level=0, touches=True,
-              reference_particle=None, p0c=None, **kwargs):
-        from .fluka_input import create_fluka_input, get_collimators_from_input_file, \
-                                 verify_insertion_file
-        cls(**kwargs)
-        this = cls.instance
-        if this.is_running():
-            print("Server already running.", flush=True)
-            return
-
-        _fluka = flukafile_resolve(this._fluka)
-        if _fluka is not None:
-            this._fluka = _fluka
-        else:
-            raise ValueError(f"Could not find fluka executable {this._fluka}!")
-        _flukaserver = flukafile_resolve(this._flukaserver)
-        if _flukaserver is not None:
-            this._flukaserver = _flukaserver
-        else:
-            raise ValueError(f"Could not find fluka executable {this._flukaserver}!")
-
-        this.test_gfortran()
-        this._starting_server = True
-
-        # Check files
-        if input_file is not None:
-            input_file = Path(input_file).expanduser().resolve()
-        if prototypes_file is not None:
-            prototypes_file = Path(prototypes_file).expanduser().resolve()
-        if include_files is not None:
-            include_files = [Path(ff).expanduser().resolve() for ff in include_files]
-        if cwd is not None:
-            cwd = Path(cwd).expanduser().resolve()
-        else:
-            # TODO: use xaux.ranID here
-            import base64
-            ran = base64.urlsafe_b64encode(os.urandom(8)).decode('utf-8')
-            ran_str = ''.join(c if c.isalnum() else 'X' for c in ran)
-            cwd = Path.cwd() / f'fluka_run_{ran_str}'
-        this._cwd = cwd
-        cwd.mkdir(parents=True, exist_ok=True)
-        this._old_cwd = Path.cwd()
-        os.chdir(cwd)
-
-        # Create input file
-        if input_file is None:
-            if include_files is None:
-                print("Using default include files.")
-                include_files = [
-                    _pkg_root / 'scattering_routines' / 'fluka' / 'data' / 'include_settings_beam.inp',
-                    _pkg_root / 'scattering_routines' / 'fluka' / 'data' / 'include_settings_physics.inp',
-                    _pkg_root / 'scattering_routines' / 'fluka' / 'data' / 'include_custom_scoring.inp'
-                ]
-            input_file, elements, names = create_fluka_input(line=line, elements=elements, names=names,
-                                            prototypes_file=prototypes_file,
-                                            include_files=include_files)
-
-        if not input_file.exists():
-            raise ValueError(f"Input file {input_file.as_posix()} not found!")
-        if input_file.parent != Path.cwd():
-            shutil.copy(input_file, Path.cwd())
-            input_file = Path.cwd() / input_file.name
-        this._input_file = input_file
-
-        # Check insertion file
-        insertion_file = input_file.parent / "insertion.txt"
-        if not insertion_file.exists():
-            raise ValueError(f"Insertion file {insertion_file} not found!")
-        if insertion_file.parent != Path.cwd():
-            shutil.copy(insertion_file, Path.cwd())
-            insertion_file = Path.cwd() / insertion_file.name
-
-        # Match collimators
-        collimator_dict = get_collimators_from_input_file(input_file)
-        verify_insertion_file(insertion_file, collimator_dict)
-        this._match_collimators_to_engine(collimator_dict, line=line, elements=elements, names=names)
-
-        # Create touches file (relcol.dat)
-        # # First line is the number of collimators, second line is the IDs (no newline at end)
-        if touches is True:
-            touches = Path('relcol.dat').resolve()
-            with touches.open('w') as fid:
-                fid.write(f'{len(this._collimator_dict.keys())}\n')
-                for _, el in this._collimator_dict.items():
-                    fid.write(f'{el.fluka_id} ')
-        # Check if touches is a list of collimator names
-        elif touches is not None and isinstance(touches, list):
-            relcol = Path('relcol.dat').resolve()
-            with relcol.open('w') as fid:
-                fid.write(f'{len(touches)}\n')
-                for touch in touches:
-                    if touch not in this._collimator_dict.keys():
-                        raise ValueError(f"Collimator {touch} not in collimator dict!")
-                    else:
-                        fid.write(f'{this._collimator_dict[touch].fluka_id} ')
-        # Check if touches is not wrongly set
-        elif touches is not None and not touches is False:
-            raise NotImplementedError("Only True/False or a list of collimstors is allowed "
-                                    + "for `touches` for now.")
->>>>>>> d708208d
 
         self._create_touches(touches)
 
@@ -407,42 +263,36 @@
             self._log_fid = None
         self._log = None
         # Delete network file
-<<<<<<< HEAD
         if self._network_nfo is not None and self._network_nfo.exists():
             self._network_nfo.unlink()
             self._network_nfo = None
-        self._gfortran_installed = False
         self._network_port = 0
         self._max_particle_id = 0
         super().stop(clean=clean, **kwargs)
-=======
-        if this._network_nfo is not None and this._network_nfo.exists():
-            this._network_nfo.unlink()
-        if this._old_cwd is not None:
-            os.chdir(this._old_cwd)
-            this._old_cwd = None
-        if clean:
-            this.clean_output_files(clean_all=True)
-        # Unassign the prototypes
-        for name, ee in this._collimator_dict.items():
-            ee.assembly.remove_element(name, force=False)
-        this._cwd = None
-        this._network_nfo = None
-        this._log = None
-        this._log_fid = None
-        this._server_process = None
-        this._input_file = None
-        this.server_pid = None
-        this._gfortran_installed = False
-        this._flukaio_connected = False
-        this._warning_given = False
-        this._tracking_initialised = False
-        this._insertion = {}
-        this._collimator_dict = {}
-        this.network_port = 0
-        this.max_particle_id =  0
-        this.seed = -1
->>>>>>> d708208d
+#        if this._old_cwd is not None:
+#            os.chdir(this._old_cwd)
+#            this._old_cwd = None
+#        if clean:
+#            this.clean_output_files(clean_all=True)
+#        # Unassign the prototypes
+#        for name, ee in this._collimator_dict.items():
+#            ee.assembly.remove_element(name, force=False)
+#        this._cwd = None
+#        this._network_nfo = None
+#        this._log = None
+#        this._log_fid = None
+#        this._server_process = None
+#        this._input_file = None
+#        this.server_pid = None
+#        this._gfortran_installed = False
+#        this._flukaio_connected = False
+#        this._warning_given = False
+#        this._tracking_initialised = False
+#        this._insertion = {}
+#        this._collimator_dict = {}
+#        this.network_port = 0
+#        this.max_particle_id =  0
+#        this.seed = -1
 
 
     @classmethod
@@ -501,25 +351,17 @@
             input_file = FsPath(input_file)
             if cwd is None:
                 cwd = input_file.parent
+# TODO check this logic
         if isinstance(cwd, FsPath):
             files_to_delete = [cwd / f for f in [network_file, fluka_log, server_log, 'fluka_isotope.log',
                                                  'fort.208', 'fort.251']]
             if input_file is not None:
                 files_to_delete += list(cwd.glob(f'ran{input_file.stem}*'))
                 files_to_delete += list(cwd.glob(f'{input_file.stem}*'))
-<<<<<<< HEAD
             if not clean_all:
                 files_to_delete  = [file for file in files_to_delete if FsPath(file).resolve() != input_file.resolve()]
             if clean_all:
                 files_to_delete += [cwd / f for f in ['insertion.txt', 'new_collgaps.dat', 'relcol.dat']]
-=======
-                files_to_delete  = [file for file in files_to_delete
-                                    if Path(file).resolve() != input_file.resolve()]
-            if clean_all:
-                files_to_delete += [cwd / f for f in ['insertion.txt', 'new_collgaps.dat',
-                                                      'prototypes.lbp', 'relcol.dat']]
-                files_to_delete += [this._input_file]
->>>>>>> d708208d
             for f in files_to_delete:
                 if f is not None and f.exists():
                     f.unlink()
@@ -527,60 +369,6 @@
                 cwd.rmdir()
 
 
-<<<<<<< HEAD
-=======
-    def _match_collimators_to_engine(self, collimator_dict, *, line=None, elements=None, names=None):
-        from ...beam_elements import FlukaCollimator
-        if line is None:
-            if elements is None or names is None:
-                raise ValueError("Need to provide either `line` or `elements` and `names`.")
-        else:
-            elements, names = line.get_elements_of_type(FlukaCollimator)
-        if not hasattr(elements, '__iter__') or isinstance(elements, str):
-            elements = [elements]
-        if not hasattr(names, '__iter__') or isinstance(names, str):
-            names = [names]
-        assert len(elements) == len(names)
-        self._collimator_dict = {}
-        for el, name in zip(elements, names):
-            if name not in collimator_dict:
-                if el.active:
-                    print(f"Warning: FlukaCollimator {name} not in FLUKA input file! "
-                        + f"Maybe it was fully open. Deactivated")
-                    el.active = False
-                continue
-            el.fluka_id = collimator_dict[name]['fluka_id']
-            el.length_front = (collimator_dict[name]['length'] - el.length)/2
-            el.length_back = (collimator_dict[name]['length'] - el.length)/2
-            jaw = collimator_dict[name]['jaw']
-            if not hasattr(jaw, '__iter__'):
-                jaw = [jaw, -jaw]
-            if jaw[0] is None and jaw[1] is None:
-                el.jaw = None
-            else:
-                if jaw[0] is None:
-                    if el.side != 'right':
-                        print(f"Warning: {name} is right-sided in the input file, but not "
-                            + "in the line! Overwritten by the former.")
-                        el.side = 'right'
-                elif el.jaw_L is None or not np.isclose(el.jaw_L, jaw[0], atol=1e-9):
-                    print(f"Warning: Jaw_L of {name} differs from input file ({el.jaw_L} "
-                        + f"vs {jaw[0]})! Overwritten.")
-                    el.jaw_L = jaw[0]
-                if jaw[1] is None:
-                    if el.side != 'left':
-                        print(f"Warning: {name} is left-sided in the input file, but not "
-                            + "in the line! Overwritten by the former.")
-                        el.side = 'left'
-                elif el.jaw_R is None or not np.isclose(el.jaw_R, jaw[1], atol=1e-9):
-                    print(f"Warning: Jaw_R of {name} differs from input file ({el.jaw_R} "
-                        + f"vs {jaw[1]})! Overwritten.")
-                    el.jaw_R = jaw[1]
-            self._collimator_dict[name] = el
-        # TODO: tilts!!
-
-
->>>>>>> d708208d
     @classmethod
     def init_tracking(cls, max_particle_id, **kwargs):
         self = cls.get_self(**kwargs)
@@ -667,25 +455,28 @@
                 jaw = [jaw, -jaw]
             if jaw[0] is None and jaw[1] is None:
                 el.jaw = None
-            if jaw[0] is None:
-                if el.side != 'right':
-                    print(f"Warning: {name} is right-sided in the input file, but not "
-                         + "in the line! Overwritten by the former.")
-                    el.side = 'right'
-            elif el.jaw_L is None or not np.isclose(el.jaw_L, jaw[0], atol=1e-9):
-                print(f"Warning: Jaw_L of {name} differs from input file ({el.jaw_L} "
-                    + f"vs {jaw[0]})! Overwritten.")
-                el.jaw_L = jaw[0]
-            if jaw[1] is None:
-                if el.side != 'left':
-                    print(f"Warning: {name} is left-sided in the input file, but not "
-                         + "in the line! Overwritten by the former.")
-                    el.side = 'left'
-            elif el.jaw_R is None or not np.isclose(el.jaw_R, jaw[1], atol=1e-9):
-                print(f"Warning: Jaw_R of {name} differs from input file ({el.jaw_R} "
-                    + f"vs {jaw[1]})! Overwritten.")
-                el.jaw_R = jaw[1]
-            # TODO: tilts!!
+            else:
+                if jaw[0] is None:
+                    if el.side != 'right':
+                        print(f"Warning: {name} is right-sided in the input file, but not "
+                            + "in the line! Overwritten by the former.")
+                        el.side = 'right'
+                elif el.jaw_L is None or not np.isclose(el.jaw_L, jaw[0], atol=1e-9):
+                    print(f"Warning: Jaw_L of {name} differs from input file ({el.jaw_L} "
+                        + f"vs {jaw[0]})! Overwritten.")
+                    el.jaw_L = jaw[0]
+                if jaw[1] is None:
+                    if el.side != 'left':
+                        print(f"Warning: {name} is left-sided in the input file, but not "
+                            + "in the line! Overwritten by the former.")
+                        el.side = 'left'
+                elif el.jaw_R is None or not np.isclose(el.jaw_R, jaw[1], atol=1e-9):
+                    print(f"Warning: Jaw_R of {name} differs from input file ({el.jaw_R} "
+                        + f"vs {jaw[1]})! Overwritten.")
+                    el.jaw_R = jaw[1]
+            self._collimator_dict[name] = el
+# TODO: check if self._collimator_dict is correct
+        # TODO: tilts!!
 
 
     def _create_touches(self, touches):
