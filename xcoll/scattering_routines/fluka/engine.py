--- conflicted
+++ resolved
@@ -17,12 +17,7 @@
 
 from .reference_masses import source, fluka_masses
 from .environment import FlukaEnvironment, format_fluka_float
-<<<<<<< HEAD
-from .prototypes import FlukaPrototype, FlukaAssembly
-from .generic import FlukaGenericAssembly
-=======
 from .prototype import FlukaPrototype, FlukaAssembly
->>>>>>> b2616460
 from ..engine import BaseEngine
 from ...general import _pkg_root
 
