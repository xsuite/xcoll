# copyright ############################### #
# This file is part of the Xcoll Package.   #
# Copyright (c) CERN, 2024.                 #
# ######################################### #

import os
import time
import numpy as np
from subprocess import run, PIPE, Popen
from pathlib import Path
from time import sleep
import shutil

import xobjects as xo
import xpart as xp
import xpart.pdg as pdg
import xtrack as xt

from .reference_masses import source, masses
from .paths import fluka as default_fluka_path
from .paths import flukaserver as default_flukaserver_path
from ...general import _pkg_root


network_file = "network.nfo"
fluka_log  = "fluka.log"
server_log = "rfluka.log"


class FlukaEngine(xo.HybridClass):
    _xofields = {
        'network_port':    xo.Int64,
        '_capacity':         xo.Int64,
        'timeout_sec':     xo.Int32,
        'particle_ref':    xp.Particles,
        'max_particle_id': xo.Int64,
        'seed':            xo.Int64
    }

    _extra_c_sources = [
        source
    ]

    # The engine is a singleton
    def __new__(cls, **kwargs):
        if not hasattr(cls, 'instance'):
            cls.instance = super().__new__(cls)
            cls.instance._initialised = False
        return cls.instance

    def __del__(self, *args, **kwargs):
        self.stop(warn=False)

    def __init__(self, fluka=None, flukaserver=None, verbose=None, testing=False, **kwargs):
        # Apply init variables
        if fluka is None:
            if not hasattr(self, '_fluka'):
                self._fluka = "NEED_TO_MAKE_MOCKUP"  if testing else default_fluka_path  # TODO
        elif testing:
            raise ValueError("Cannot specify fluka executable when `testing=True`!")
        else:
            self._fluka = Path(fluka).resolve()
        if flukaserver is None:
            if not hasattr(self, '_flukaserver'):
                self._flukaserver = "NEED_TO_MAKE_MOCKUP" if testing else default_flukaserver_path  # TODO
        elif testing:
            raise ValueError("Cannot specify flukaserver executable when `testing=True`!")
        else:
            self._flukaserver = Path(flukaserver).resolve()
        if verbose is None:
            if not hasattr(self, '_verbose'):
                self._verbose = True
        else:
            self._verbose = verbose

        # Apply kwargs
        if(self._initialised):
            for kk, vv in kwargs.items():
                if not hasattr(self, kk):
                    raise ValueError(f"Invalid attribute {kk} for FlukaEngine!")
                setattr(self, kk, vv)
            return

        if '_xobject' not in kwargs:
            # Initialise defaults
            self._cwd = None
            self._network_nfo = None
            self._log = None
            self._log_fid = None
            self._server_process = None
            self._input_file = None
            self.server_pid = None
            self._gfortran_installed = False
            self._flukaio_connected = False
            self._warning_given = False
            self._tracking_initialised = False
            self._insertion = {}
            self._collimator_dict = {}
            kwargs.setdefault('network_port', 0)
            kwargs.setdefault('_capacity', 5000)
            kwargs.setdefault('timeout_sec', 36000) # 10 hours
            kwargs.setdefault('particle_ref', xp.Particles())
            kwargs.setdefault('max_particle_id', 0)
            kwargs.setdefault('seed', -1)

        super().__init__(**kwargs)
        self._initialised = True


    def _warn_pyfluka(self, error):
        if not self._warning_given:
            print("Warning: Failed to import pyfluka (did you compile?). " \
                + "FlukaCollimators will be installed but are not trackable.\n", flush=True)
            print(error, flush=True)
            self._warning_given = True


    @classmethod
    def test_gfortran(cls, **kwargs):
        cls(**kwargs)
        this = cls.instance
        if not this._gfortran_installed:
            try:
                cmd = run(["gfortran", "-dumpversion"], stdout=PIPE, stderr=PIPE)
            except FileNotFoundError:
                this._gfortran_installed = False
                raise RuntimeError("Could not find gfortran installation! Need gfortran 9 or higher for fluka.")
            if cmd.returncode == 0:
                version = cmd.stdout.decode('UTF-8').strip().split('\n')[0]
                if int(version.split('.')[0]) < 9:
                    this._gfortran_installed = False
                    raise RuntimeError(f"Need gfortran 9 or higher for fluka, but found gfortran {version}!")
                this._gfortran_installed = True
                if this._verbose:
                    cmd2 = run(["which", "gfortran"], stdout=PIPE, stderr=PIPE)
                    if cmd2.returncode == 0:
                        file = cmd2.stdout.decode('UTF-8').strip().split('\n')[0]
                        print(f"Found gfortran {version} in {file}", flush=True)
                    else:
                        stderr = cmd2.stderr.decode('UTF-8').strip().split('\n')
                        raise RuntimeError(f"Could not run `which gfortran`!\nError given is:\n{stderr}")
            else:
                stderr = cmd.stderr.decode('UTF-8').strip().split('\n')
                this._gfortran_installed = False
                raise RuntimeError(f"Could not run gfortran! Verify its installation.\nError given is:\n{stderr}")


    @classmethod
    def start(cls, *, input_file=None, line=None, elements=None, names=None, cwd=None,
              prototypes_file=None, include_files=None, debug_level=0,
              reference_particle=None, p0c=None, **kwargs):
        from .fluka_input import create_fluka_input, get_collimators_from_input_file, \
                                 verify_insertion_file

        cls(**kwargs)
        this = cls.instance
        if this.is_running():
            print("Server already running.", flush=True)
            return
        if not this._fluka.exists():
            raise ValueError(f"Could not find fluka executable {this._fluka}!")
        if not this._flukaserver.exists():
            raise ValueError(f"Could not find flukaserver executable {this._flukaserver}!")
        this.test_gfortran()

        # Check files
        if input_file is not None:
            input_file = Path(input_file).resolve()
        if prototypes_file is not None:
            prototypes_file = Path(prototypes_file).resolve()
        if cwd is not None:
            cwd = Path(cwd).expanduser().resolve()
        else:
            cwd = Path.cwd() / f'fluka_run_{int(time.time())-1710000000}'
        this._cwd = cwd
        cwd.mkdir(parents=True, exist_ok=True)
        this._old_cwd = Path.cwd()
        os.chdir(cwd)


        if input_file is None:
            if prototypes_file is None:
                print("Using default prototypes file.")
                prototypes_file = _pkg_root / 'scattering_routines' / 'fluka' / 'data' / 'prototypes.lbp'
            if include_files is None:
                print("Using default include files.")
                include_files = [
                    _pkg_root / 'scattering_routines' / 'fluka' / 'data' / 'include_settings_beam.inp',
                    _pkg_root / 'scattering_routines' / 'fluka' / 'data' / 'include_settings_physics.inp',
                    _pkg_root / 'scattering_routines' / 'fluka' / 'data' / 'include_custom_scoring.inp'
                ]
<<<<<<< HEAD
            if prototypes_file.parent != Path.cwd():
                shutil.copy(prototypes_file, Path.cwd())
                prototypes_file = Path.cwd() / prototypes_file.name
            input_file = create_fluka_input(line, prototypes_file=prototypes_file,
=======
            input_file = create_fluka_input(line=line, elements=elements, names=names,
                                            prototypes_file=prototypes_file,
>>>>>>> 4144ebb8
                                            include_files=include_files)
        if not input_file.exists():
            raise ValueError(f"Input file {input_file.as_posix()} not found!")
        if input_file.parent != Path.cwd():
            shutil.copy(input_file, Path.cwd())
            input_file = Path.cwd() / input_file.name
        this._input_file = input_file
        insertion_file = input_file.parent / "insertion.txt"
        if not insertion_file.exists():
            raise ValueError(f"Insertion file {insertion_file} not found!")
        if insertion_file.parent != Path.cwd():
            shutil.copy(insertion_file, Path.cwd())
            insertion_file = Path.cwd() / insertion_file.name
        cls.clean_output_files()

        try:
            from .pyflukaf import pyfluka_init
            pyfluka_init(n_alloc=this._capacity, debug_level=debug_level)
        except ImportError as error:
            this._warn_pyfluka(error)
            this._stop(warn=False)
            return

        # Match collimators
        collimator_dict = get_collimators_from_input_file(input_file)
        this._collimator_dict = collimator_dict
        verify_insertion_file(insertion_file, collimator_dict)
        this._match_collimators_to_engine(line=line, elements=elements, names=names)

        # Set reference particle
        if not this._has_particle_ref():
            if reference_particle is not None:
                if isinstance(reference_particle, xp.Particles):
                    if reference_particle.pdg_id == 0:
                        raise ValueError("The given `reference_particle` has no valid pdg_id!")
                    this.set_particle_ref(particle_ref=reference_particle)
                elif p0c is not None:
                    this.set_particle_ref(particle_ref=xp.Particles.reference_from_pdg_id(
                                          reference_particle, p0c=p0c))
                else:
                    raise ValueError("When providing `reference_particle`, it should be an "
                                     "xp.Particles object or a PDG ID. In the latter case, "
                                     "provide `p0c` as well.")
            elif line is not None:
                if line.particle_ref is None:
                    print("The given line has no reference particle. Don't forget to set it later.")
                else:
                    if line.particle_ref.pdg_id == 0:
                        print("The reference particle of the given line has no valid pdg_id, and can "
                            + "hence not be used.\nDon't forget to set the reference particle later.")
                    else:
                        this.set_particle_ref(line=line)
            else:
                print("No line given, so reference particle not yet set. Don't forget to set it later.")

        # Declare network
        this._network_nfo = this._cwd / network_file
        cmd = run(["hostname"], cwd=this._cwd, stdout=PIPE, stderr=PIPE)
        if cmd.returncode == 0:
            host = cmd.stdout.decode('UTF-8').strip().split('\n')[0]
        else:
            stderr = cmd.stderr.decode('UTF-8').strip().split('\n')
            raise RuntimeError(f"Could not declare hostname! Error given is:\n{stderr}")
        with this._network_nfo.open('w') as fid:
            fid.write(f"{host}\n")

        # Start server
        this._log = this._cwd / server_log
        this._log_fid = this._log.open('w')
        this._server_process = Popen([this._fluka, input_file, '-e', this._flukaserver, '-M', "1"], 
                                     cwd=this._cwd, stdout=this._log_fid, stderr=this._log_fid)
        this.server_pid = this._server_process.pid
        sleep(1)
        if not this.is_running():
            raise ValueError(f"Could not start fluka server! See logfile {this._log}.")
        i = 0
        while True:
            sleep(2)
            i += 2
            if i%30 == 0:
                print("Network port not yet established (or missing executable permission on "
                    + "flukaserver). Waiting 30s.", flush=True)
            with this._network_nfo.open('r') as fid:
                lines = fid.readlines()
                if len(lines) > 1:
                    this.network_port = int(lines[1].strip())
                    break
        print(f"Started fluka server on network port {this.network_port}. "
            + f"Connecting (timeout: {this.timeout_sec})... ", flush=True, end='')
        try:
            from .pyflukaf import pyfluka_connect
            pyfluka_connect(this.timeout_sec)
            this._flukaio_connected = True
        except ImportError as error:
            this._warn_pyfluka(error)
        print(f"done.", flush=True)


    @classmethod
    def stop(cls, warn=True, **kwargs):
        cls(**kwargs)
        this = cls.instance
        # Stop flukaio connection
        if this._flukaio_connected:
            print(f"Closing fluka server connection... ", flush=True, end='')
            try:
                from .pyflukaf import pyfluka_close
                pyfluka_close()
                this._flukaio_connected = False
            except ImportError as error:
                if warn:
                    this._warn_pyfluka(error)
            print(f"done.", flush=True)
        # If the Popen process is still running, terminate it
        if this._server_process is not None:
            while this._server_process.poll() is None:
                sleep(1)
            this._server_process.terminate()
            this._server_process = None
        this.server_pid = None
        # Close the file pointer to the log
        if this._log_fid is not None:
            if not this._log_fid.closed:
                this._log_fid.close()
            this._log_fid = None
        # Delete network file
        if this._network_nfo is not None and this._network_nfo.exists():
            this._network_nfo.unlink()
        this._tracking_initialised = False
        if hasattr(this, '_old_cwd') and this._old_cwd is not None:
            os.chdir(this._old_cwd)


    @classmethod
    def is_running(cls, **kwargs):
        cls(**kwargs)
        this = cls.instance
        # Is the Popen process still running?
        if this._server_process is None or this._server_process.poll() is not None:
            this.stop()
            return False
        # Get username (need a whoami for the next command)
        cmd = run(["whoami"], stdout=PIPE, stderr=PIPE)
        if cmd.returncode == 0:
            whoami = cmd.stdout.decode('UTF-8').strip().split('\n')[0]
        else:
            stderr = cmd.stderr.decode('UTF-8').strip().split('\n')
            raise RuntimeError(f"Could not find username! Error given is:\n{stderr}")
        # Get fluka processes for this user
        cmd = run(["ps", "-u", whoami], stdout=PIPE, stderr=PIPE)
        if cmd.returncode == 0:
            processes = cmd.stdout.decode('UTF-8').strip().split('\n')
        else:
            stderr = cmd.stderr.decode('UTF-8').strip().split('\n')
            raise RuntimeError(f"Could not list running processes! Error given is:\n{stderr}")
        processes = [proc for proc in processes if 'rfluka' in proc]
        if len(processes) == 0:
            # Could not find a running rfluka
            this.stop()
            return False
        elif len(processes) == 1 and str(this.server_pid) in processes[0] and 'defunct' not in processes[0]:
            return True
        elif np.any([str(this.server_pid) in proc for proc in processes if 'defunct' not in proc]):
            print("Warning: Found other instances of rfluka besides the current one!", flush=True)
            return True
        else:
            print("Warning: Found other instances of rfluka but not the current one!", flush=True)
            this.stop()
            return False


    @classmethod
    def clean_output_files(cls, input_file=None, cwd=None, **kwargs):    # TODO: remove folders?
        cls(**kwargs)
        this = cls.instance
        if input_file is None:
            input_file = this._input_file
            if cwd is None and this._cwd is not None:
                cwd = this._cwd
        else:
            input_file = Path(input_file)
            if cwd is None:
                cwd = input_file.parent
        if cwd is not None:
            files_to_delete = [cwd / f for f in [network_file, fluka_log, server_log]]
            if input_file is not None:
                files_to_delete += list(cwd.glob(f'ran{input_file.stem}*'))
                files_to_delete += list(cwd.glob(f'{input_file.stem}*'))
                files_to_delete  = [file for file in files_to_delete if Path(file).resolve() != input_file.resolve()]
            files_to_delete += [cwd / f'fort.{n}' for n in [208, 251]]
            files_to_delete += [cwd / 'fluka_isotope.log']
            for f in files_to_delete:
                if f is not None:
                    if f.exists():
                        f.unlink()


    def _match_collimators_to_engine(self, *, line=None, elements=None, names=None):
        from ...beam_elements import FlukaCollimator
        if line is None:
            if elements is None or names is None:
                raise ValueError("Need to provide either `line` or `elements` and `names`.")
        else:
            elements, names = line.get_elements_of_type(FlukaCollimator)
        if not hasattr(elements, '__iter__') or isinstance(elements, str):
            elements = [elements]
        if not hasattr(names, '__iter__') or isinstance(names, str):
            names = [names]
        assert len(elements) == len(names)
        for name in names:
            if name not in self._collimator_dict:
                raise ValueError(f"FlukaCollimator {name} not found in input file!")
        for el, name in zip(elements, names):
            el.fluka_id = self._collimator_dict[name]['fluka_id']
            el.length_front = (self._collimator_dict[name]['length'] - el.length)/2
            el.length_back = (self._collimator_dict[name]['length'] - el.length)/2
            jaw = self._collimator_dict[name]['jaw']
            if not hasattr(jaw, '__iter__'):
                jaw = [jaw, -jaw]
            if jaw[0] is None and jaw[1] is None:
                el.jaw = None
            if jaw[0] is None:
                if el.side != 'right':
                    print(f"Warning: {name} is right-sided in the input file, but not "
                         + "in the line! Overwritten by the former.")
                    el.side = 'right'
            elif el.jaw_L is None or not np.isclose(el.jaw_L, jaw[0], atol=1e-9):
                print(f"Warning: Jaw_L of {name} differs from input file ({el.jaw_L} "
                    + f"vs {jaw[0]})! Overwritten.")
                el.jaw_L = jaw[0]
            if jaw[1] is None:
                if el.side != 'left':
                    print(f"Warning: {name} is left-sided in the input file, but not "
                         + "in the line! Overwritten by the former.")
                    el.side = 'left'
            elif el.jaw_R is None or not np.isclose(el.jaw_R, jaw[1], atol=1e-9):
                print(f"Warning: Jaw_R of {name} differs from input file ({el.jaw_R} "
                    + f"vs {jaw[1]})! Overwritten.")
                el.jaw_R = jaw[1]
            el._frozen = True
            # TODO: tilts!!


    @classmethod
    def init_tracking(cls, max_particle_id, **kwargs):
        cls(**kwargs)
        this = cls.instance
        if this._tracking_initialised == False:
            particle_ref = this.particle_ref
            _, A0, Z0, name = pdg.get_properties_from_pdg_id(particle_ref.pdg_id[0])
            # FLUKA expects units of MeV
            E0 = particle_ref.energy0[0] / 1.e6
            p0c = particle_ref.p0c[0] / 1.e6
            m0 = particle_ref.mass0 / 1.e6
            q0 = particle_ref.q0
            try:
                from .pyflukaf import pyfluka_init_max_uid, pyfluka_set_synch_part
            except ImportError as error:
                this._warn_pyfluka(error)
                return
            pyfluka_init_max_uid(max_particle_id)
            pyfluka_set_synch_part(E0, p0c, m0, A0, Z0, q0)
            print(f"Set max_particle_id to {max_particle_id}, "
                + f"and reference particle to {name} with mass {m0}MeV and energy {E0}MeV.")
            this.max_particle_id = max_particle_id
            this._tracking_initialised = True


    @classmethod
    def set_particle_ref(cls, particle_ref=None, line=None, **kwargs):
        cls(**kwargs)
        this = cls.instance
        if this._has_particle_ref():
            print("Reference particle already set!")
            return
        overwrite_particle_ref_in_line = False
        if particle_ref is None:
            if line is None or line.particle_ref is None:
                raise ValueError("Line has no reference particle! "
                               + "Please provide one with `particle_ref`.")
            if line.particle_ref.pdg_id == 0:
                raise ValueError("`line.particle_ref` needs to have a valid pdg_id")
            particle_ref = line.particle_ref
        else:
            if particle_ref._capacity > 1:
                raise ValueError("`particle_ref` has to be a single particle!")
            if particle_ref.pdg_id == 0:
                raise ValueError("`particle_ref` needs to have a valid pdg_id")
            if line is not None:
                if line.particle_ref is not None \
                and not xt.line._dicts_equal(line.particle_ref.to_dict(), particle_ref.to_dict()):
                    overwrite_particle_ref_in_line = True
        this._compare_fluka_mass(particle_ref)
        this.particle_ref = particle_ref
        if overwrite_particle_ref_in_line:
            print("Warning: Found different reference particle in line! Overwritten.")
            line.particle_ref = particle_ref

    def _has_particle_ref(self):
        initial = xp.Particles().to_dict()
        current = self.particle_ref.to_dict()
        return not xt.line._dicts_equal(initial, current)

    def _compare_fluka_mass(self, part, keep_p0c_constant=True):
        if part._capacity > 1:
            raise ValueError("`particle_ref` has to be a single particle!")
        pdg_id = part.pdg_id[0]
        if pdg_id is None or pdg_id == 0:
            raise ValueError("Need to set pdg_id of reference particle!")
        mass = part.mass0
        if pdg_id in masses:
            mass_fluka = masses[pdg_id][-1]
            if abs(mass-mass_fluka) > 1.:
                old_energy0 = part.energy0[0]
                part.mass0  = mass_fluka
                if keep_p0c_constant:
                    part._update_refs(p0c=part.p0c[0])
                else:
                    part._update_refs(energy0=old_energy0)
                assert np.isclose(part.energy0[0]**2, part.p0c[0]**2 + part.mass0**2)
                assert np.isclose(part.mass0, mass_fluka)
                print(f"Warning: given mass of {mass}eV for "
                    + f"{pdg.get_name_from_pdg_id(pdg_id)} differs from FLUKA "
                    + f"mass of {mass_fluka}eV.\nReference particle mass is "
                    + f"overwritten by the latter.")
        else:
            print(f"Warning: No FLUKA reference mass known for particle "
                + f"{pdg.get_name_from_pdg_id(pdg_id)}!\nIf the reference mass "
                + f"provided ({mass}eV) differs from the one used internally "
                + f"by FLUKA, differences in energy might be observed.\nOnce "
                + f"the FLUKA reference mass is known, contact the devs to "
                + f"input it in the code.")
<|MERGE_RESOLUTION|>--- conflicted
+++ resolved
@@ -189,15 +189,11 @@
                     _pkg_root / 'scattering_routines' / 'fluka' / 'data' / 'include_settings_physics.inp',
                     _pkg_root / 'scattering_routines' / 'fluka' / 'data' / 'include_custom_scoring.inp'
                 ]
-<<<<<<< HEAD
             if prototypes_file.parent != Path.cwd():
                 shutil.copy(prototypes_file, Path.cwd())
                 prototypes_file = Path.cwd() / prototypes_file.name
-            input_file = create_fluka_input(line, prototypes_file=prototypes_file,
-=======
             input_file = create_fluka_input(line=line, elements=elements, names=names,
                                             prototypes_file=prototypes_file,
->>>>>>> 4144ebb8
                                             include_files=include_files)
         if not input_file.exists():
             raise ValueError(f"Input file {input_file.as_posix()} not found!")
