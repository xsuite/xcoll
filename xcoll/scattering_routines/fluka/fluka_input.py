--- conflicted
+++ resolved
@@ -156,17 +156,9 @@
                     elif ee.gap_R is not None:
                         nsig = ee.gap_R
                     half_gap = (ee._jaw_LU + ee._jaw_LD - ee._jaw_RU - ee._jaw_RD) / 4
-                    # offset   = 0 # (ee._jaw_LU + ee._jaw_LD + ee._jaw_RU + ee._jaw_RD) / 4
                     offset   = (ee._jaw_LU + ee._jaw_LD + ee._jaw_RU + ee._jaw_RD) / 4
-<<<<<<< HEAD
-
-        tilt_1 = round(ee.tilt_L, 9) if ee.tilt_L is not None else 0.0
-        tilt_2 = round(ee.tilt_R, 9) if ee.tilt_R is not None else 0.0
-
-=======
         tilt_1 = 0 if ee.tilt_L is None else round(tilt_1, 9)
         tilt_2 = 0 if ee.tilt_R is None else round(tilt_2, 9)
->>>>>>> e5468318
         if abs(tilt_1) > 1.e-12 or abs(tilt_2) > 1.e-12:
             raise NotImplementedError(f"Collimator {name}: Tilts are not (yet) supported in FLUKA-Xcoll!")
 
