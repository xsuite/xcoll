# copyright ############################### #
# This file is part of the Xcoll Package.   #
# Copyright (c) CERN, 2025.                 #
# ######################################### #

import json
import numpy as np
import sys
import os
from subprocess import run, PIPE

try:
    from xaux import FsPath  # TODO: once xaux is in Xsuite keep only this
except (ImportError, ModuleNotFoundError):
    from ...xaux import FsPath

from ...beam_elements.base import OPEN_GAP, OPEN_JAW
from ...general import _pkg_root
from .environment import FlukaEnvironment
from .paths import fedb, linebuilder
from .prototypes import FlukaAssembly


_header_start = "*  XCOLL START  **"
_header_stop  = "*  XCOLL END  **"


def create_fluka_input(element_dict, prototypes_file=None, include_files=None, verbose=True):
    _create_prototypes_file(element_dict, prototypes_file)
    include_files = _get_include_files(include_files)
    # Call FLUKA_builder
    collimator_dict = _element_dict_to_fluka(element_dict)
    input_file, fluka_dict = _fluka_builder(collimator_dict)
    input_file = FsPath(input_file).resolve()
    insertion_file = (input_file.parent / 'insertion.txt').resolve()
    assert input_file.exists()
    assert insertion_file.exists()
    # Expand using include files
    if verbose:
        print(f"Expanding {input_file} using {include_files}.")
    cmd = run([(fedb / 'tools' / 'expand.sh').as_posix(), input_file.name],
              cwd=FsPath.cwd(), stdout=PIPE, stderr=PIPE)
    if cmd.returncode == 0:
        if verbose:
            print("Expanded include files.")
    else:
        stderr = cmd.stderr.decode('UTF-8').strip().split('\n')
        raise RuntimeError(f"Could not expand include files!\nError given is:\n{stderr}")
    new_input_file = input_file.parent / f'{input_file.stem}_exp.inp'
    assert new_input_file.exists()
    input_file.rename(input_file.parent / f'{input_file.stem}_orig.inp')
    new_input_file.rename(input_file)
    # Check that all collimators were treated and write header
    for name, ee in element_dict.items():
        if name not in fluka_dict:
            if verbose:
                print(f"Warning: Collimator {name} was requested but not treated by "
                    + f"the LineBuilder.")
        else:
            fluka_dict[name]['length'] /= 100
            fluka_dict[name]['angle'] = ee.angle
            fluka_dict[name]['tilt'] = [ee.tilt_L, ee.tilt_R]
            fluka_dict[name]['jaw'] = [ee.jaw_L, ee.jaw_R]
    _write_xcoll_header_to_fluka_input(input_file, fluka_dict)
    if verbose:
        print(f"Created FLUKA input file {input_file}.")
    return input_file, insertion_file


def get_collimators_from_input_file(input_file):
    with open(input_file, 'r') as fp:
        data = fp.read()
    if _header_start not in data or _header_stop not in data:
        raise ValueError("No Xcoll header found in input file. Regenerate input file!")
    commented_dict = data.split(_header_start)[1].split(_header_stop)[0].split('\n')[1:-1]
    cleaned_dict = "".join([val[3:] for val in commented_dict])
    return json.loads(cleaned_dict)


def verify_insertion_file(insertion_file, element_dict):
    all_fluka_ids = []
    with open(insertion_file, 'r') as fid:
        for line in fid.readlines():
            all_fluka_ids.append(int(line.split()[0]))
    for name, val in element_dict.items():
        if val.fluka_id not in all_fluka_ids:
            raise ValueError(f'FlukaCollimator {name} not found in insertion file!')



def _create_prototypes_file(element_dict, prototypes_file=None):
    if prototypes_file is None:
        for name, ee in element_dict.items():
            ee.assembly.add_element(name)
        FlukaAssembly.make_prototypes()
    else:
        prototypes_file = FsPath(prototypes_file).resolve()
        prototypes_file.copy_to(FsPath.cwd() / 'prototypes.lbp')
    for name, ee in element_dict.items():
        if not ee.assembly.in_file(prototypes_file):
            raise ValueError(f"Prototype {ee.assembly.name} for {name} not found "
                           + f"in prototypes file!")


def _get_include_files(include_files=None):
    # Required default include files
    if include_files is None:
        include_files = [
            _pkg_root / 'scattering_routines' / 'fluka' / 'data' / 'include_settings_beam.inp',
            _pkg_root / 'scattering_routines' / 'fluka' / 'data' / 'include_settings_physics.inp',
            _pkg_root / 'scattering_routines' / 'fluka' / 'data' / 'include_custom_scoring.inp'
        ]
    required_includes = ['include_settings_beam.inp', 'include_settings_physics.inp',
                        'include_custom_scoring.inp']
    for ff in required_includes:
        if ff not in [file.name for file in include_files]:
            raise ValueError(f"Missing include file {ff}.")
    # Add any additional include files
    for ff in (_pkg_root / 'scattering_routines' / 'fluka' / 'data').glob('include_*'):
        if ff.name not in [file.name for file in include_files]:
            include_files.append(ff)
    include_files = [FsPath(ff).resolve() for ff in include_files]
    for ff in include_files:
        if not ff.exists():
            raise FileNotFoundError(f"Include file not found: {ff}.")
        else:
            ff.copy_to(FsPath.cwd())
    return include_files


# TODO check that prototype is valid and its sides
def _element_dict_to_fluka(element_dict, dump=False):
    collimator_dict = {}
    for name, ee in element_dict.items():
        nsig = 1 # TODO can remove?
        if ee.side == 'left':
            if ee.jaw_L is None:
                half_gap = OPEN_JAW
            else:
                nsig = ee.gap_L
                half_gap = ee.jaw_L
            offset = 0
            tilt_1 = ee.tilt_L
            tilt_2 = 0
        elif ee.side == 'right':
            if ee.jaw_R is None:
                half_gap = OPEN_JAW
            else:
                nsig = ee.gap_R
                half_gap = -ee.jaw_R   #  TODO: is the sign correct?
            offset = 0
            tilt_1 = 0
            tilt_2 = ee.tilt_R
        else:
            if ee.jaw_L is None and ee.jaw_R is None:
                half_gap = OPEN_JAW
                offset = 0
            else:
                if ee.gap_L is not None:
                    nsig = ee.gap_L
                elif ee.gap_R is not None:
                    nsig = ee.gap_R
                half_gap = (ee._jaw_LU + ee._jaw_LD - ee._jaw_RU - ee._jaw_RD) / 4
                offset   = (ee._jaw_LU + ee._jaw_LD + ee._jaw_RU + ee._jaw_RD) / 4
            tilt_1 = np.round(ee.tilt_L, 9)
            tilt_2 = np.round(ee.tilt_R, 9)
        if abs(tilt_1) > 1.e-12 or abs(tilt_2) > 1.e-12:
            raise NotImplementedError(f"Collimator {name}: Tilts are not (yet) supported in FLUKA-Xcoll!")

        if nsig is None:
            nsig = 1

        collimator_dict[name] = {
            'name': name,
            'betx': 1,
            'bety': 1,
            'material': 'stub',
            'length': ee.length,
            'angle': np.round(np.deg2rad(ee.angle) - ee.assembly.angle, 9),
            'sigma_x': 1,
            'sigma_y': 1,
            'offset': offset,
            'tilt_1': tilt_1,
            'tilt_2': tilt_2,
            'nsig': nsig,
            'half_gap': half_gap
        }
    if dump:
        # dump coll_dictionary in json format
        with open('collimator_dict.json', 'w') as fp:
            json.dump(collimator_dict, fp, indent=4)
    return collimator_dict


<<<<<<< HEAD
def _fluka_builder(collimator_dict):
=======
def _brute_force_environment():
    # Add the paths to the environment
    this_fedb = flukafile_resolve(fedb)
    if this_fedb is not None:
        os.environ['FEDB_PATH'] = this_fedb.as_posix()
    else:
        raise ValueError(f"Could not find fedb folder {fedb}!")
    this_linebuilder = flukafile_resolve(linebuilder)
    if this_linebuilder is not None:
        os.environ['LB_PATH'] = this_linebuilder.as_posix()
    else:
        raise ValueError(f"Could not find linebuilder folder {linebuilder}!")
    # Brute-force the system paths
    sys.path.append(fedb.as_posix())
    sys.path.append((fedb / "tools").as_posix())
    sys.path.append((fedb / "tools" / "materials" / "cables").as_posix())
    sys.path.append((linebuilder / "src").as_posix())
    sys.path.append((linebuilder / "lib").as_posix())
    # Force-resolve all dependent files
    flukafile_resolve(fedb / "structure.py")
    flukafile_resolve(fedb / "tools")
    for ff in (fedb / "tools").glob("*.py"):
        flukafile_resolve(ff)
    flukafile_resolve(fedb / "tools" / "materials" / "cables")
    for ff in (fedb / "tools" / "materials" / "cables").glob("*.py"):
        flukafile_resolve(ff)
    flukafile_resolve(linebuilder / "lib")
    for ff in (linebuilder / "lib").glob("*.py"):
        flukafile_resolve(ff)
    flukafile_resolve(linebuilder / "additionals" / "generic_frame.fluka")
    flukafile_resolve(linebuilder / "src")
    for ff in (linebuilder / "src").glob("*.py"):
        flukafile_resolve(linebuilder / "src" / ff)


def _fluka_builder(elements, names):
>>>>>>> 01f1130e
    # Save system state
    old_sys_path = sys.path.copy()
    old_os_env = os.environ.copy()
    FlukaEnvironment().brute_force_fedb_environment()
    file_path = linebuilder / "src" / "FLUKA_builder.py"
    if file_path.exists():
        try:
            import FLUKA_builder as fb
        except ImportError as e:
            raise EnvironmentError(f"Cannot import FLUKA_builder: {e}")
    else:
        raise EnvironmentError(f"FLUKA_builder.py not found at: {file_path.as_posix()}")
    collimatorList = fb.CollimatorList()
    collimatorList.acquireCollxsuite(collimator_dict)

    args_fb = fb.args_fluka_builder()
    args_fb.collimatorList = collimatorList
    args_fb.geometrical_emittance = None
    args_fb.prototype_file = 'prototypes.lbp'
    args_fb.output_name = 'fluka_input'

    input_file, coll_dict = fb.fluka_builder(args_fb, auto_accept=True)

    # Restore system state
    sys.path = old_sys_path
    os.environ = old_os_env

    return input_file, coll_dict


def _write_xcoll_header_to_fluka_input(input_file, collimator_dict):
    header = ["*  DO NOT CHANGE THIS HEADER", _header_start, "*  {"]
    for kk, vv in collimator_dict.items():
        header.append(f'*  "{kk}": ' + json.dumps(vv).replace('"jaw"', '\n*          "jaw"') + ',')
    header[-1] = header[-1][:-1]  # remove last comma
    header.append("*  }")
    header.append(_header_stop)

    with open(input_file, 'r') as fp:
        data = fp.read()
    with open(input_file, 'w') as fp:
<<<<<<< HEAD
        fp.write("\n".join(header) + "\n*\n" + data)
=======
        fp.write("\n".join(header) + "\n*\n" + data)


def _select_active_collimators(elements, names):
    this_names = []
    this_elements = []
    for name, ee in zip(names, elements):
        if (ee.jaw_L is None and ee.jaw_R is None):
            print(f"Collimator {name} is fully open. Deactivated.")
            ee.active = False
            ee.assembly.remove_element(name)
        elif not ee.active:
            ee.assembly.remove_element(name)
        else:
            this_names.append(name)
            this_elements.append(ee)
    return this_elements, this_names

def _beam_include_file(ref_particle):
    if ref_particle == 2212: # Proton pdg_id
        beam = "BEAM           7001.                                                  PROTON"
        hi_prope = "*"
    # for heavyion
    elif ref_particle == 1000822080: # lead pdg_id
        beam = "*BEAM           8000.                                                  HEAVYION"
        hi_prope = "HI-PROPE         82.      208."
    else:
        raise ValueError(f"Reference particle {ref_particle} not supported for the moment.")

    template = f"""\
******************************************************************************
*                          BEAM SETTINGS                                     *
******************************************************************************
*
* ..+....1....+....2....+....3....+....4....+....5....+....6....+....7..
*
*============================================================================*
*                        common to all cases                                 *
*============================================================================*
*
*
* maximum momentum per nucleon (3000 for 3.5Z TeV, 6000 for 6.37Z TeV)
{beam}
{hi_prope}
*
BEAMPOS
*
*
* Only asking for loss map and touches map as in Sixtrack
* ..+....1....+....2....+....3....+....4....+....5....+....6....+....7..
SOURCE                                         87.       88.        1.
SOURCE           89.       90.       91.        0.       -1.       10.&
*SOURCE           0.0       0.0      97.0       1.0      96.0       1.0&&
"""
    with open("include_settings_beam.inp", "w") as file:
        file.write(template)
    # return full path to the file
    return Path("include_settings_beam.inp").resolve()


def create_fluka_input(include_files, *, line=None, elements=None, names=None,
                       prototypes_file=None, filename=None, cwd=None):
    # Checks
    if elements is None or names is None:
        if line is None:
            raise ValueError("Need to provide either `line` or `elements` and `names`.")
        elements, names = line.get_elements_of_type(FlukaCollimator)
    elif line is not None:
        print("Warning: `line`, `elements`, and `names` are provided. Only the "
            + "latter two will be used.")
    if not hasattr(elements, '__iter__') or isinstance(elements, str):
        elements = [elements]
    if not hasattr(names, '__iter__') or isinstance(names, str):
        names = [names]
    assert len(elements) == len(names)
    elements, names = _select_active_collimators(elements, names)
    if len(elements) == 0:
        raise ValueError('No active FlukaCollimator elements found in line!')
    # Includes
    include_files = [Path(ff).resolve() for ff in include_files]
    for ff in include_files:
        if not ff.exists():
            raise FileNotFoundError(f"Include file not found: {ff}.")
    required_includes = ['include_settings_beam.inp', 'include_settings_physics.inp',
                         'include_custom_scoring.inp']
    for ff in required_includes:
        if ff not in [file.name for file in include_files]:
            raise ValueError(f"Missing include file {ff}.")
    for ff in (_pkg_root / 'scattering_routines' / 'fluka' / 'data').glob('include_*'):
        if ff.name not in [file.name for file in include_files]:
            include_files.append(ff)
    # Change to the directory of the input file
    if filename is not None:
        filename = Path(filename).expanduser().resolve().with_suffix('.inp')
        if cwd is None:
            cwd = filename.parent
    if cwd is None:
        cwd = Path.cwd()
    cwd.mkdir(parents=True, exist_ok=True)
    prev_cwd = Path.cwd()
    os.chdir(cwd)
    # Prototypes
    if prototypes_file is None:
        for name, el in zip(names, elements):
            el.assembly.add_element(name)
        FlukaAssembly.make_prototypes()
    else:
        prototypes_file = Path(prototypes_file).resolve()
        shutil.copy(prototypes_file, Path.cwd() / 'prototypes.lbp')
    for ff in include_files:
        if ff != Path.cwd() / ff.name:
            shutil.copy(ff, Path.cwd() / ff.name)
    for name, el in zip(names, elements):
        if not el.assembly.in_file(prototypes_file):
            raise ValueError(f"Prototype {el.assembly.name} for {name} not found "
                           + f"in prototypes file!")
    # Call FLUKA_builder
    input_file, collimator_dict = _fluka_builder(elements, names)
    input_file = Path(input_file).resolve()
    insertion_file = (input_file.parent / 'insertion.txt').resolve()
    assert input_file.exists()
    assert insertion_file.exists()
    # Expand using include files
    print(f"Expanding {input_file} using {include_files}.")
    cmd = run([(fedb / 'tools' / 'expand.sh').as_posix(), input_file.name],
              cwd=Path.cwd(), stdout=PIPE, stderr=PIPE)
    if cmd.returncode == 0:
        print("Expanded include files.")
    else:
        stderr = cmd.stderr.decode('UTF-8').strip().split('\n')
        raise RuntimeError(f"Could not expand include files!\nError given is:\n{stderr}")
    for name,ee in zip(names, elements):
        if name not in collimator_dict:
            continue
        collimator_dict[name]['length'] /= 100
        collimator_dict[name]['angle'] = ee.angle
        collimator_dict[name]['tilt'] = [ee.tilt_L, ee.tilt_R]
        collimator_dict[name]['jaw'] = [ee.jaw_L, ee.jaw_R]
    # If a prototypes file was provided (instead of generated), delete it
    if prototypes_file is not None and prototypes_file.parent != Path.cwd():
        (Path.cwd() / 'prototypes.lbp').unlink()
    # Delete include files
    for ff in include_files:
        if ff.parent != Path.cwd():
            (Path.cwd() / ff.name).unlink()
    # Return to previous directory
    os.chdir(prev_cwd)
    if filename is None:
        filename = input_file.name
    input_file     = input_file.parent / f'{input_file.stem}_exp.inp'
    input_file     = input_file.rename(cwd / filename)
    insertion_file = insertion_file.rename(cwd / 'insertion.txt')
    _write_xcoll_header_to_fluka_input(input_file, collimator_dict)
    assert input_file.exists()
    assert insertion_file.exists()
    print(f"Created FLUKA input file {input_file}.")
    return input_file, elements, names


def get_collimators_from_input_file(input_file):
    with open(input_file, 'r') as fp:
        data = fp.read()
    if _header_start not in data or _header_stop not in data:
        raise ValueError("No XCOLL header found in input file. Regenerate input file!")
    commented_dict = data.split(_header_start)[1].split(_header_stop)[0].split('\n')[1:-1]
    cleaned_dict = "".join([val[3:] for val in commented_dict])
    return json.loads(cleaned_dict)


def verify_insertion_file(insertion_file, collimator_dict):
    all_fluka_ids = []
    with open(insertion_file, 'r') as fid:
        for line in fid.readlines():
            all_fluka_ids.append(int(line.split()[0]))
    for name, val in collimator_dict.items():
        if val['fluka_id'] not in all_fluka_ids:
            raise ValueError(f'FlukaCollimator {name} not found in insertion file!')
>>>>>>> 01f1130e
<|MERGE_RESOLUTION|>--- conflicted
+++ resolved
@@ -192,46 +192,7 @@
     return collimator_dict
 
 
-<<<<<<< HEAD
 def _fluka_builder(collimator_dict):
-=======
-def _brute_force_environment():
-    # Add the paths to the environment
-    this_fedb = flukafile_resolve(fedb)
-    if this_fedb is not None:
-        os.environ['FEDB_PATH'] = this_fedb.as_posix()
-    else:
-        raise ValueError(f"Could not find fedb folder {fedb}!")
-    this_linebuilder = flukafile_resolve(linebuilder)
-    if this_linebuilder is not None:
-        os.environ['LB_PATH'] = this_linebuilder.as_posix()
-    else:
-        raise ValueError(f"Could not find linebuilder folder {linebuilder}!")
-    # Brute-force the system paths
-    sys.path.append(fedb.as_posix())
-    sys.path.append((fedb / "tools").as_posix())
-    sys.path.append((fedb / "tools" / "materials" / "cables").as_posix())
-    sys.path.append((linebuilder / "src").as_posix())
-    sys.path.append((linebuilder / "lib").as_posix())
-    # Force-resolve all dependent files
-    flukafile_resolve(fedb / "structure.py")
-    flukafile_resolve(fedb / "tools")
-    for ff in (fedb / "tools").glob("*.py"):
-        flukafile_resolve(ff)
-    flukafile_resolve(fedb / "tools" / "materials" / "cables")
-    for ff in (fedb / "tools" / "materials" / "cables").glob("*.py"):
-        flukafile_resolve(ff)
-    flukafile_resolve(linebuilder / "lib")
-    for ff in (linebuilder / "lib").glob("*.py"):
-        flukafile_resolve(ff)
-    flukafile_resolve(linebuilder / "additionals" / "generic_frame.fluka")
-    flukafile_resolve(linebuilder / "src")
-    for ff in (linebuilder / "src").glob("*.py"):
-        flukafile_resolve(linebuilder / "src" / ff)
-
-
-def _fluka_builder(elements, names):
->>>>>>> 01f1130e
     # Save system state
     old_sys_path = sys.path.copy()
     old_os_env = os.environ.copy()
@@ -273,26 +234,8 @@
     with open(input_file, 'r') as fp:
         data = fp.read()
     with open(input_file, 'w') as fp:
-<<<<<<< HEAD
         fp.write("\n".join(header) + "\n*\n" + data)
-=======
-        fp.write("\n".join(header) + "\n*\n" + data)
-
-
-def _select_active_collimators(elements, names):
-    this_names = []
-    this_elements = []
-    for name, ee in zip(names, elements):
-        if (ee.jaw_L is None and ee.jaw_R is None):
-            print(f"Collimator {name} is fully open. Deactivated.")
-            ee.active = False
-            ee.assembly.remove_element(name)
-        elif not ee.active:
-            ee.assembly.remove_element(name)
-        else:
-            this_names.append(name)
-            this_elements.append(ee)
-    return this_elements, this_names
+
 
 def _beam_include_file(ref_particle):
     if ref_particle == 2212: # Proton pdg_id
@@ -334,123 +277,3 @@
         file.write(template)
     # return full path to the file
     return Path("include_settings_beam.inp").resolve()
-
-
-def create_fluka_input(include_files, *, line=None, elements=None, names=None,
-                       prototypes_file=None, filename=None, cwd=None):
-    # Checks
-    if elements is None or names is None:
-        if line is None:
-            raise ValueError("Need to provide either `line` or `elements` and `names`.")
-        elements, names = line.get_elements_of_type(FlukaCollimator)
-    elif line is not None:
-        print("Warning: `line`, `elements`, and `names` are provided. Only the "
-            + "latter two will be used.")
-    if not hasattr(elements, '__iter__') or isinstance(elements, str):
-        elements = [elements]
-    if not hasattr(names, '__iter__') or isinstance(names, str):
-        names = [names]
-    assert len(elements) == len(names)
-    elements, names = _select_active_collimators(elements, names)
-    if len(elements) == 0:
-        raise ValueError('No active FlukaCollimator elements found in line!')
-    # Includes
-    include_files = [Path(ff).resolve() for ff in include_files]
-    for ff in include_files:
-        if not ff.exists():
-            raise FileNotFoundError(f"Include file not found: {ff}.")
-    required_includes = ['include_settings_beam.inp', 'include_settings_physics.inp',
-                         'include_custom_scoring.inp']
-    for ff in required_includes:
-        if ff not in [file.name for file in include_files]:
-            raise ValueError(f"Missing include file {ff}.")
-    for ff in (_pkg_root / 'scattering_routines' / 'fluka' / 'data').glob('include_*'):
-        if ff.name not in [file.name for file in include_files]:
-            include_files.append(ff)
-    # Change to the directory of the input file
-    if filename is not None:
-        filename = Path(filename).expanduser().resolve().with_suffix('.inp')
-        if cwd is None:
-            cwd = filename.parent
-    if cwd is None:
-        cwd = Path.cwd()
-    cwd.mkdir(parents=True, exist_ok=True)
-    prev_cwd = Path.cwd()
-    os.chdir(cwd)
-    # Prototypes
-    if prototypes_file is None:
-        for name, el in zip(names, elements):
-            el.assembly.add_element(name)
-        FlukaAssembly.make_prototypes()
-    else:
-        prototypes_file = Path(prototypes_file).resolve()
-        shutil.copy(prototypes_file, Path.cwd() / 'prototypes.lbp')
-    for ff in include_files:
-        if ff != Path.cwd() / ff.name:
-            shutil.copy(ff, Path.cwd() / ff.name)
-    for name, el in zip(names, elements):
-        if not el.assembly.in_file(prototypes_file):
-            raise ValueError(f"Prototype {el.assembly.name} for {name} not found "
-                           + f"in prototypes file!")
-    # Call FLUKA_builder
-    input_file, collimator_dict = _fluka_builder(elements, names)
-    input_file = Path(input_file).resolve()
-    insertion_file = (input_file.parent / 'insertion.txt').resolve()
-    assert input_file.exists()
-    assert insertion_file.exists()
-    # Expand using include files
-    print(f"Expanding {input_file} using {include_files}.")
-    cmd = run([(fedb / 'tools' / 'expand.sh').as_posix(), input_file.name],
-              cwd=Path.cwd(), stdout=PIPE, stderr=PIPE)
-    if cmd.returncode == 0:
-        print("Expanded include files.")
-    else:
-        stderr = cmd.stderr.decode('UTF-8').strip().split('\n')
-        raise RuntimeError(f"Could not expand include files!\nError given is:\n{stderr}")
-    for name,ee in zip(names, elements):
-        if name not in collimator_dict:
-            continue
-        collimator_dict[name]['length'] /= 100
-        collimator_dict[name]['angle'] = ee.angle
-        collimator_dict[name]['tilt'] = [ee.tilt_L, ee.tilt_R]
-        collimator_dict[name]['jaw'] = [ee.jaw_L, ee.jaw_R]
-    # If a prototypes file was provided (instead of generated), delete it
-    if prototypes_file is not None and prototypes_file.parent != Path.cwd():
-        (Path.cwd() / 'prototypes.lbp').unlink()
-    # Delete include files
-    for ff in include_files:
-        if ff.parent != Path.cwd():
-            (Path.cwd() / ff.name).unlink()
-    # Return to previous directory
-    os.chdir(prev_cwd)
-    if filename is None:
-        filename = input_file.name
-    input_file     = input_file.parent / f'{input_file.stem}_exp.inp'
-    input_file     = input_file.rename(cwd / filename)
-    insertion_file = insertion_file.rename(cwd / 'insertion.txt')
-    _write_xcoll_header_to_fluka_input(input_file, collimator_dict)
-    assert input_file.exists()
-    assert insertion_file.exists()
-    print(f"Created FLUKA input file {input_file}.")
-    return input_file, elements, names
-
-
-def get_collimators_from_input_file(input_file):
-    with open(input_file, 'r') as fp:
-        data = fp.read()
-    if _header_start not in data or _header_stop not in data:
-        raise ValueError("No XCOLL header found in input file. Regenerate input file!")
-    commented_dict = data.split(_header_start)[1].split(_header_stop)[0].split('\n')[1:-1]
-    cleaned_dict = "".join([val[3:] for val in commented_dict])
-    return json.loads(cleaned_dict)
-
-
-def verify_insertion_file(insertion_file, collimator_dict):
-    all_fluka_ids = []
-    with open(insertion_file, 'r') as fid:
-        for line in fid.readlines():
-            all_fluka_ids.append(int(line.split()[0]))
-    for name, val in collimator_dict.items():
-        if val['fluka_id'] not in all_fluka_ids:
-            raise ValueError(f'FlukaCollimator {name} not found in insertion file!')
->>>>>>> 01f1130e
