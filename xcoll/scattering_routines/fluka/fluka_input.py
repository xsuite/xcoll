# copyright ############################### #
# This file is part of the Xcoll Package.   #
# Copyright (c) CERN, 2025.                 #
# ######################################### #

import json
import numpy as np
import sys
import os
import shutil
from subprocess import run, PIPE

try:
    from xaux import FsPath  # TODO: once xaux is in Xsuite keep only this
except ImportError:
    from ...xaux import FsPath
from .paths import fedb, linebuilder, flukafile_resolve
<<<<<<< HEAD
from ...beam_elements.base import OPEN_JAW
from ...general import _pkg_root
=======
from .prototypes import FlukaAssembly
>>>>>>> d708208d


_header_start = "*  XCOLL START  **"
_header_stop  = "*  XCOLL END  **"


# TODO check that prototype is valid and its sides
<<<<<<< HEAD
def _element_dict_to_fluka(element_dict, dump=False):
=======
def _coll_dict(elements, names, dump=False):
>>>>>>> d708208d
    collimator_dict = {}
    for name, ee in element_dict.items():
        nsig = 1
        if ee.side == 'left':
            if ee.jaw_L is None:
                half_gap = OPEN_JAW
            else:
                nsig = ee.gap_L
                half_gap = ee.jaw_L
            offset = 0
            tilt_1 = ee.tilt_L
            tilt_2 = 0
        elif ee.side == 'right':
            if ee.jaw_R is None:
                half_gap = OPEN_JAW
            else:
                nsig = ee.gap_R
                half_gap = -ee.jaw_R   #  TODO: is the sign correct?
            offset = 0
            tilt_1 = 0
            tilt_2 = ee.tilt_R
        else:
            if ee.jaw_L is None and ee.jaw_R is None:
                half_gap = OPEN_JAW
                offset = 0
            else:
                if ee.gap_L is not None:
                    nsig = ee.gap_L
                elif ee.gap_R is not None:
                    nsig = ee.gap_R
                half_gap = (ee._jaw_LU + ee._jaw_LD - ee._jaw_RU - ee._jaw_RD) / 4
                offset   = (ee._jaw_LU + ee._jaw_LD + ee._jaw_RU + ee._jaw_RD) / 4
            tilt_1 = np.round(ee.tilt_L, 9)
            tilt_2 = np.round(ee.tilt_R, 9)
        if abs(tilt_1) > 1.e-12 or abs(tilt_2) > 1.e-12:
            raise NotImplementedError(f"Collimator {name}: Tilts are not (yet) supported in FLUKA-Xcoll!")

        if nsig is None:
            nsig = 1

        collimator_dict[name] = {
            'name': name,
            'betx': 1,
            'bety': 1,
            'material': 'stub',
            'length': ee.length,
            'angle': np.round(np.deg2rad(ee.angle) - ee.assembly.angle, 9),
            'sigma_x': 1,
            'sigma_y': 1,
            'offset': offset,
            'tilt_1': tilt_1,
            'tilt_2': tilt_2,
            'nsig': nsig,
            'half_gap': half_gap
        }
    if dump:
        # dump coll_dictionary in json format
        with open('collimator_dict.json', 'w') as fp:
            json.dump(collimator_dict, fp, indent=4)
    return collimator_dict

<<<<<<< HEAD

def _fluka_builder(element_dict):
    # Save system state
    old_sys_path = sys.path.copy()
    old_os_env = os.environ.copy()
=======
>>>>>>> d708208d

def _brute_force_environment():
    # Add the paths to the environment
    this_fedb = flukafile_resolve(fedb)
    if this_fedb is not None:
        os.environ['FEDB_PATH'] = this_fedb.as_posix()
    else:
        raise ValueError(f"Could not find fedb folder {fedb}!")
    this_linebuilder = flukafile_resolve(linebuilder)
    if this_linebuilder is not None:
        os.environ['LB_PATH'] = this_linebuilder.as_posix()
    else:
        raise ValueError(f"Could not find linebuilder folder {linebuilder}!")
<<<<<<< HEAD

    lb_src = flukafile_resolve(this_linebuilder / "src")
    if lb_src is None:
        raise FileNotFoundError(f"Linebuilder src folder not found.")
    lb_lib = flukafile_resolve(this_linebuilder / "lib")
    if lb_lib is None:
        raise FileNotFoundError(f"Linebuilder lib folder not found.")
    lb_db = flukafile_resolve(this_linebuilder / "db")
    if lb_db is None:
        raise FileNotFoundError(f"Linebuilder db folder not found.")
    lb_souce_files = [
        this_fedb / "tools" / "expand.sh",
        this_fedb / "structure.py",
        *list(lb_src.glob('*.py')),
        *list(lb_lib.glob('*.py')),
        *list(lb_db.glob('*.py')),
    ]
    for f in lb_souce_files:
        # This forces syncing of the files
        if flukafile_resolve(f) is None:
            raise FileNotFoundError(f"Linebuilder source file not found: {f}.")

=======
    # Brute-force the system paths
    sys.path.append(fedb.as_posix())
    sys.path.append((fedb / "tools").as_posix())
    sys.path.append((fedb / "tools" / "tools").as_posix())
    sys.path.append((fedb / "tools" / "materials" / "cables").as_posix())
>>>>>>> d708208d
    sys.path.append((linebuilder / "src").as_posix())
    sys.path.append((linebuilder / "lib").as_posix())
    # Force-resolve all dependent files
    flukafile_resolve(fedb / "structure.py")
    flukafile_resolve(fedb / "tools")
    for ff in (fedb / "tools").glob("*.py"):
        flukafile_resolve(ff)
    flukafile_resolve(fedb / "tools" / "tools")
    for ff in (fedb / "tools" / "tools").glob("*.py"):
        flukafile_resolve(ff)
    flukafile_resolve(fedb / "tools" / "materials" / "cables")
    for ff in (fedb / "tools" / "materials" / "cables").glob("*.py"):
        flukafile_resolve(ff)
    flukafile_resolve(linebuilder / "lib")
    for ff in (linebuilder / "lib").glob("*.py"):
        flukafile_resolve(ff)
    flukafile_resolve(linebuilder / "additionals" / "generic_frame.fluka")
    flukafile_resolve(linebuilder / "src")
    for ff in (linebuilder / "src").glob("*.py"):
        flukafile_resolve(linebuilder / "src" / ff)


def _fluka_builder(elements, names):
    # Save system state
    old_sys_path = sys.path.copy()
    old_os_env = os.environ.copy()
    _brute_force_environment()
    file_path = linebuilder / "src" / "FLUKA_builder.py"
    if file_path.exists():
        try:
            import FLUKA_builder as fb
        except ImportError as e:
            raise EnvironmentError(f"Cannot import FLUKA_builder: {e}")
    else:
        raise EnvironmentError(f"FLUKA_builder.py not found at: {file_path.as_posix()}")

    collimator_dict = _element_dict_to_fluka(element_dict)
    collimatorList = fb.CollimatorList()
    collimatorList.acquireCollxsuite(collimator_dict)

    args_fb = fb.args_fluka_builder()
    args_fb.collimatorList = collimatorList
    args_fb.geometrical_emittance = None
    args_fb.prototype_file = 'prototypes.lbp'
    args_fb.output_name = 'fluka_input'

    input_file, coll_dict = fb.fluka_builder(args_fb, auto_accept=True)

    # Restore system state
    sys.path = old_sys_path
    os.environ = old_os_env

    return input_file, coll_dict


def _write_xcoll_header_to_fluka_input(input_file, collimator_dict):
    header = ["*  DO NOT CHANGE THIS HEADER", _header_start, "*  {"]
    for kk, vv in collimator_dict.items():
        header.append(f'*  "{kk}": ' + json.dumps(vv).replace('"jaw"', '\n*          "jaw"') + ',')
    header[-1] = header[-1][:-1]  # remove last comma
    header.append("*  }")
    header.append(_header_stop)

    with open(input_file, 'r') as fp:
        data = fp.read()
    with open(input_file, 'w') as fp:
        fp.write("\n".join(header) + "\n*\n" + data)


<<<<<<< HEAD
def create_fluka_input(element_dict, prototypes_file, include_files, *, filename=None,
                       cwd=None, verbose=False):
    prototypes_file = FsPath(prototypes_file).resolve()
    if not prototypes_file.exists():
        raise FileNotFoundError(f"Prototypes file not found: {prototypes_file}.")
    include_files = [FsPath(ff).resolve() for ff in include_files]
=======
def _select_active_collimators(elements, names):
    this_names = []
    this_elements = []
    for name, ee in zip(names, elements):
        if (ee.jaw_L is None and ee.jaw_R is None):
            print(f"Collimator {name} is fully open. Deactivated.")
            ee.active = False
            ee.assembly.remove_element(name)
        elif not ee.active:
            ee.assembly.remove_element(name)
        else:
            this_names.append(name)
            this_elements.append(ee)
    return this_elements, this_names


def create_fluka_input(include_files, *, line=None, elements=None, names=None,
                       prototypes_file=None, filename=None, cwd=None):
    # Checks
    if elements is None or names is None:
        if line is None:
            raise ValueError("Need to provide either `line` or `elements` and `names`.")
        elements, names = line.get_elements_of_type(FlukaCollimator)
    elif line is not None:
        print("Warning: `line`, `elements`, and `names` are provided. Only the "
            + "latter two will be used.")
    if not hasattr(elements, '__iter__') or isinstance(elements, str):
        elements = [elements]
    if not hasattr(names, '__iter__') or isinstance(names, str):
        names = [names]
    assert len(elements) == len(names)
    elements, names = _select_active_collimators(elements, names)
    if len(elements) == 0:
        raise ValueError('No active FlukaCollimator elements found in line!')
    # Includes
    include_files = [Path(ff).resolve() for ff in include_files]
>>>>>>> d708208d
    for ff in include_files:
        if not ff.exists():
            raise FileNotFoundError(f"Include file not found: {ff}.")
    required_includes = ['include_settings_beam.inp', 'include_settings_physics.inp',
                         'include_custom_scoring.inp']
    for ff in required_includes:
        if ff not in [file.name for file in include_files]:
            raise ValueError(f"Missing include file {ff}.")
    for ff in (_pkg_root / 'scattering_routines' / 'fluka' / 'data').glob('include_*'):
        if ff.name not in [file.name for file in include_files]:
            include_files.append(ff)
    # Change to the directory of the input file
    if filename is not None:
        filename = FsPath(filename).expanduser().resolve().with_suffix('.inp')
        if cwd is None:
            cwd = filename.parent
    if cwd is None:
        cwd = FsPath.cwd()
    cwd.mkdir(parents=True, exist_ok=True)
    prev_cwd = FsPath.cwd()
    os.chdir(cwd)
<<<<<<< HEAD
    shutil.copy(prototypes_file, FsPath.cwd() / 'prototypes.lbp')
    for ff in include_files:
        shutil.copy(ff, FsPath.cwd() / ff.name)
=======
    # Prototypes
    if prototypes_file is None:
        for name, el in zip(names, elements):
            el.assembly.add_element(name)
        FlukaAssembly.make_prototypes()
    else:
        prototypes_file = Path(prototypes_file).resolve()
        shutil.copy(prototypes_file, Path.cwd() / 'prototypes.lbp')
    for ff in include_files:
        shutil.copy(ff, Path.cwd() / ff.name)
    for name, el in zip(names, elements):
        if not el.assembly.in_file(prototypes_file):
            raise ValueError(f"Prototype {el.assembly.name} for {name} not found "
                           + f"in prototypes file!")
>>>>>>> d708208d
    # Call FLUKA_builder
    input_file, fluka_dict = _fluka_builder(element_dict)
    input_file = FsPath(input_file).resolve()
    insertion_file = (input_file.parent / 'insertion.txt').resolve()
    assert input_file.exists()
    assert insertion_file.exists()
    # Expand using include files
    if verbose:
        print(f"Expanding {input_file} using {include_files}.")
    cmd = run([(fedb / 'tools' / 'expand.sh').as_posix(), input_file.name],
              cwd=FsPath.cwd(), stdout=PIPE, stderr=PIPE)
    if cmd.returncode == 0:
        if verbose:
            print("Expanded include files.")
    else:
        stderr = cmd.stderr.decode('UTF-8').strip().split('\n')
        raise RuntimeError(f"Could not expand include files!\nError given is:\n{stderr}")
    for name, ee in element_dict.items():
        if name not in fluka_dict:
            continue
<<<<<<< HEAD
        fluka_dict[name]['length'] /= 100
        fluka_dict[name]['angle'] = ee.angle
        fluka_dict[name]['tilt'] = [ee.tilt_L, ee.tilt_R]
        fluka_dict[name]['jaw'] = [ee.jaw_L, ee.jaw_R]
    # Delete prototypes and include files to avoid confusion
    if prototypes_file.parent != FsPath.cwd():
        (FsPath.cwd() / 'prototypes.lbp').unlink()
=======
        collimator_dict[name]['length'] /= 100
        collimator_dict[name]['angle'] = ee.angle
        collimator_dict[name]['tilt'] = [ee.tilt_L, ee.tilt_R]
        collimator_dict[name]['jaw'] = [ee.jaw_L, ee.jaw_R]
    # If a prototypes file was provided (instead of generated), delete it
    if prototypes_file is not None and prototypes_file.parent != Path.cwd():
        (Path.cwd() / 'prototypes.lbp').unlink()
    # Delete include files
>>>>>>> d708208d
    for ff in include_files:
        if ff.parent != FsPath.cwd():
            (FsPath.cwd() / ff.name).unlink()
    # Return to previous directory
    os.chdir(prev_cwd)
    if filename is None:
        filename = input_file.name
    input_file     = input_file.parent / f'{input_file.stem}_exp.inp'
    input_file     = input_file.rename(cwd / filename)
    insertion_file = insertion_file.rename(cwd / 'insertion.txt')
    _write_xcoll_header_to_fluka_input(input_file, fluka_dict)
    assert input_file.exists()
    assert insertion_file.exists()
<<<<<<< HEAD
    if verbose:
        print(f"Created FLUKA input file {input_file}.")
    return input_file, insertion_file
=======
    print(f"Created FLUKA input file {input_file}.")
    return input_file, elements, names
>>>>>>> d708208d


def get_collimators_from_input_file(input_file):
    with open(input_file, 'r') as fp:
        data = fp.read()
    if _header_start not in data or _header_stop not in data:
        raise ValueError("No XCOLL header found in input file. Regenerate input file!")
    commented_dict = data.split(_header_start)[1].split(_header_stop)[0].split('\n')[1:-1]
    cleaned_dict = "".join([val[3:] for val in commented_dict])
    return json.loads(cleaned_dict)


def verify_insertion_file(insertion_file, collimator_dict):
    all_fluka_ids = []
    with open(insertion_file, 'r') as fid:
        for line in fid.readlines():
            all_fluka_ids.append(int(line.split()[0]))
    for name, val in collimator_dict.items():
        if val.fluka_id not in all_fluka_ids:
            raise ValueError(f'FlukaCollimator {name} not found in insertion file!')
<|MERGE_RESOLUTION|>--- conflicted
+++ resolved
@@ -14,13 +14,12 @@
     from xaux import FsPath  # TODO: once xaux is in Xsuite keep only this
 except ImportError:
     from ...xaux import FsPath
+
+from ...beam_elements import FlukaCollimator
+from ...beam_elements.base import OPEN_GAP, OPEN_JAW
+from ...general import _pkg_root
 from .paths import fedb, linebuilder, flukafile_resolve
-<<<<<<< HEAD
-from ...beam_elements.base import OPEN_JAW
-from ...general import _pkg_root
-=======
 from .prototypes import FlukaAssembly
->>>>>>> d708208d
 
 
 _header_start = "*  XCOLL START  **"
@@ -28,14 +27,10 @@
 
 
 # TODO check that prototype is valid and its sides
-<<<<<<< HEAD
 def _element_dict_to_fluka(element_dict, dump=False):
-=======
-def _coll_dict(elements, names, dump=False):
->>>>>>> d708208d
     collimator_dict = {}
     for name, ee in element_dict.items():
-        nsig = 1
+        nsig = 1 # TODO can remove?
         if ee.side == 'left':
             if ee.jaw_L is None:
                 half_gap = OPEN_JAW
@@ -94,14 +89,6 @@
             json.dump(collimator_dict, fp, indent=4)
     return collimator_dict
 
-<<<<<<< HEAD
-
-def _fluka_builder(element_dict):
-    # Save system state
-    old_sys_path = sys.path.copy()
-    old_os_env = os.environ.copy()
-=======
->>>>>>> d708208d
 
 def _brute_force_environment():
     # Add the paths to the environment
@@ -115,36 +102,11 @@
         os.environ['LB_PATH'] = this_linebuilder.as_posix()
     else:
         raise ValueError(f"Could not find linebuilder folder {linebuilder}!")
-<<<<<<< HEAD
-
-    lb_src = flukafile_resolve(this_linebuilder / "src")
-    if lb_src is None:
-        raise FileNotFoundError(f"Linebuilder src folder not found.")
-    lb_lib = flukafile_resolve(this_linebuilder / "lib")
-    if lb_lib is None:
-        raise FileNotFoundError(f"Linebuilder lib folder not found.")
-    lb_db = flukafile_resolve(this_linebuilder / "db")
-    if lb_db is None:
-        raise FileNotFoundError(f"Linebuilder db folder not found.")
-    lb_souce_files = [
-        this_fedb / "tools" / "expand.sh",
-        this_fedb / "structure.py",
-        *list(lb_src.glob('*.py')),
-        *list(lb_lib.glob('*.py')),
-        *list(lb_db.glob('*.py')),
-    ]
-    for f in lb_souce_files:
-        # This forces syncing of the files
-        if flukafile_resolve(f) is None:
-            raise FileNotFoundError(f"Linebuilder source file not found: {f}.")
-
-=======
     # Brute-force the system paths
     sys.path.append(fedb.as_posix())
     sys.path.append((fedb / "tools").as_posix())
     sys.path.append((fedb / "tools" / "tools").as_posix())
     sys.path.append((fedb / "tools" / "materials" / "cables").as_posix())
->>>>>>> d708208d
     sys.path.append((linebuilder / "src").as_posix())
     sys.path.append((linebuilder / "lib").as_posix())
     # Force-resolve all dependent files
@@ -167,7 +129,7 @@
         flukafile_resolve(linebuilder / "src" / ff)
 
 
-def _fluka_builder(elements, names):
+def _fluka_builder(element_dict):
     # Save system state
     old_sys_path = sys.path.copy()
     old_os_env = os.environ.copy()
@@ -214,14 +176,6 @@
         fp.write("\n".join(header) + "\n*\n" + data)
 
 
-<<<<<<< HEAD
-def create_fluka_input(element_dict, prototypes_file, include_files, *, filename=None,
-                       cwd=None, verbose=False):
-    prototypes_file = FsPath(prototypes_file).resolve()
-    if not prototypes_file.exists():
-        raise FileNotFoundError(f"Prototypes file not found: {prototypes_file}.")
-    include_files = [FsPath(ff).resolve() for ff in include_files]
-=======
 def _select_active_collimators(elements, names):
     this_names = []
     this_elements = []
@@ -238,27 +192,13 @@
     return this_elements, this_names
 
 
-def create_fluka_input(include_files, *, line=None, elements=None, names=None,
-                       prototypes_file=None, filename=None, cwd=None):
-    # Checks
-    if elements is None or names is None:
-        if line is None:
-            raise ValueError("Need to provide either `line` or `elements` and `names`.")
-        elements, names = line.get_elements_of_type(FlukaCollimator)
-    elif line is not None:
-        print("Warning: `line`, `elements`, and `names` are provided. Only the "
-            + "latter two will be used.")
-    if not hasattr(elements, '__iter__') or isinstance(elements, str):
-        elements = [elements]
-    if not hasattr(names, '__iter__') or isinstance(names, str):
-        names = [names]
-    assert len(elements) == len(names)
-    elements, names = _select_active_collimators(elements, names)
-    if len(elements) == 0:
-        raise ValueError('No active FlukaCollimator elements found in line!')
-    # Includes
-    include_files = [Path(ff).resolve() for ff in include_files]
->>>>>>> d708208d
+
+def create_fluka_input(element_dict, prototypes_file, include_files, *, filename=None,
+                       cwd=None, verbose=False):
+    prototypes_file = FsPath(prototypes_file).resolve()
+    if not prototypes_file.exists():
+        raise FileNotFoundError(f"Prototypes file not found: {prototypes_file}.")
+    include_files = [FsPath(ff).resolve() for ff in include_files]
     for ff in include_files:
         if not ff.exists():
             raise FileNotFoundError(f"Include file not found: {ff}.")
@@ -280,26 +220,20 @@
     cwd.mkdir(parents=True, exist_ok=True)
     prev_cwd = FsPath.cwd()
     os.chdir(cwd)
-<<<<<<< HEAD
-    shutil.copy(prototypes_file, FsPath.cwd() / 'prototypes.lbp')
-    for ff in include_files:
-        shutil.copy(ff, FsPath.cwd() / ff.name)
-=======
     # Prototypes
     if prototypes_file is None:
         for name, el in zip(names, elements):
             el.assembly.add_element(name)
         FlukaAssembly.make_prototypes()
     else:
-        prototypes_file = Path(prototypes_file).resolve()
-        shutil.copy(prototypes_file, Path.cwd() / 'prototypes.lbp')
+        prototypes_file = FsPath(prototypes_file).resolve()
+        shutil.copy(prototypes_file, FsPath.cwd() / 'prototypes.lbp')
     for ff in include_files:
         shutil.copy(ff, Path.cwd() / ff.name)
     for name, el in zip(names, elements):
         if not el.assembly.in_file(prototypes_file):
             raise ValueError(f"Prototype {el.assembly.name} for {name} not found "
                            + f"in prototypes file!")
->>>>>>> d708208d
     # Call FLUKA_builder
     input_file, fluka_dict = _fluka_builder(element_dict)
     input_file = FsPath(input_file).resolve()
@@ -320,24 +254,14 @@
     for name, ee in element_dict.items():
         if name not in fluka_dict:
             continue
-<<<<<<< HEAD
         fluka_dict[name]['length'] /= 100
         fluka_dict[name]['angle'] = ee.angle
         fluka_dict[name]['tilt'] = [ee.tilt_L, ee.tilt_R]
         fluka_dict[name]['jaw'] = [ee.jaw_L, ee.jaw_R]
-    # Delete prototypes and include files to avoid confusion
-    if prototypes_file.parent != FsPath.cwd():
+    # If a prototypes file was provided (instead of generated), delete it
+    if prototypes_file is not None and prototypes_file.parent != FsPath.cwd():
         (FsPath.cwd() / 'prototypes.lbp').unlink()
-=======
-        collimator_dict[name]['length'] /= 100
-        collimator_dict[name]['angle'] = ee.angle
-        collimator_dict[name]['tilt'] = [ee.tilt_L, ee.tilt_R]
-        collimator_dict[name]['jaw'] = [ee.jaw_L, ee.jaw_R]
-    # If a prototypes file was provided (instead of generated), delete it
-    if prototypes_file is not None and prototypes_file.parent != Path.cwd():
-        (Path.cwd() / 'prototypes.lbp').unlink()
     # Delete include files
->>>>>>> d708208d
     for ff in include_files:
         if ff.parent != FsPath.cwd():
             (FsPath.cwd() / ff.name).unlink()
@@ -351,14 +275,9 @@
     _write_xcoll_header_to_fluka_input(input_file, fluka_dict)
     assert input_file.exists()
     assert insertion_file.exists()
-<<<<<<< HEAD
     if verbose:
         print(f"Created FLUKA input file {input_file}.")
     return input_file, insertion_file
-=======
-    print(f"Created FLUKA input file {input_file}.")
-    return input_file, elements, names
->>>>>>> d708208d
 
 
 def get_collimators_from_input_file(input_file):
