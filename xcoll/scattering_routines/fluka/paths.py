--- conflicted
+++ resolved
@@ -10,11 +10,4 @@
 
 fluka = (_fluka_coupling / 'fluka4-4.1' / 'bin' / 'rfluka').resolve()
 flukaserver = (_fluka_coupling / 'fluka_coupling' / 'fluka' / 'flukaserver').resolve()
-# linebuilder = (_fluka_coupling / 'linebuilder').resolve()
-# TODO if MR on gitlab accepted, update path
-linebuilder = Path("/eos/project-c/collimation-team/software/fluka_coupling_tmp_patch_xsuite").resolve()
-<<<<<<< HEAD
-=======
-
->>>>>>> 199144c3
 fedb = (_fluka_coupling / 'fedb_coupling').resolve()