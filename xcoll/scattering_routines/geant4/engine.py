--- conflicted
+++ resolved
@@ -118,24 +118,13 @@
         ### remove the following lines after geant4 bug fixed
         import rpyc
         port = get_open_port()
-<<<<<<< HEAD
         Geant4Engine.server = Popen(['rpyc_classic', '-m', 'oneshot', '-p', f'{port}'])
-        time.sleep(5) # ping to check when open
+        time.sleep(0.1) # ping to check when open
         Geant4Engine.conn = rpyc.classic.connect('localhost', port=port)
         Geant4Engine.conn.execute('import sys')
         Geant4Engine.conn.execute(f'sys.path.append("{(_pkg_root / "scattering_routines" / "geant4").as_posix()}")')
         Geant4Engine.conn.execute('import engine_server')
         Geant4Engine.conn.execute('import collimasim as cs')
-=======
-        this.server = Popen(['rpyc_classic', '-m', 'oneshot', '-p', f'{port}'])
-        time.sleep(0.1) # ping to check when open
-        this.conn = rpyc.classic.connect('localhost', port=port)
-        this.conn.execute('import sys')
-        this.conn.execute(f'sys.path.append("{(_pkg_root / "scattering_routines" / "geant4").as_posix()}")')
-        this.conn.execute('import engine_server')
-        this.conn.execute('import collimasim as cs')
-        # BDSIMServer = this.conn.namespace['engine_server']
->>>>>>> 2d7ac127
         Geant4Engine.g4link = this.conn.namespace['engine_server'].BDSIMServer()
         Geant4Engine.g4link.XtrackInterface(bdsimConfigFile=this.bdsim_config_file,
                                     referencePdgId=pdg_id,
