--- conflicted
+++ resolved
@@ -31,6 +31,8 @@
 class Geant4Engine(xo.HybridClass):
 
     g4link = None
+    server = None
+    conn = None
 
     _xofields = {
         'particle_ref':        xp.Particles,
@@ -61,10 +63,6 @@
             kwargs.setdefault('relative_energy_cut', -1)
             kwargs.setdefault('bdsim_config_file', ''.ljust(256))  # Limit to pathnames of 256 characters
         super().__init__(**kwargs)
-        #if not hasattr(self, 'g4link'):
-        #    self.g4link = None
-        if not hasattr(self, 'server'):
-            self.server = None
         self._initialised = True
 
     def __del__(self, *args, **kwargs):
@@ -73,11 +71,7 @@
 
     @classmethod
     def start(cls, *, bdsim_config_file=None, line=None, elements=None, names=None, cwd=None,
-<<<<<<< HEAD
               relative_energy_cut=0.15, seed=None, batch_mode=True, geant4_path=None, bdsim_path=None,
-=======
-              relative_energy_cut=0.15, seed=None, batch_mode=True,
->>>>>>> 61a4e389
               particle_ref=None, p0c=None, **kwargs):
         from ...beam_elements.geant4 import Geant4Collimator
 
@@ -89,14 +83,6 @@
 
         if bdsim_config_file is None:
             raise NotImplementedError
-        # if cwd is not None:
-        #     cwd = Path(cwd).expanduser().resolve()
-        #     cwd.mkdir(parents=True, exist_ok=True)
-        #     this._old_cwd = Path.cwd()
-        #     os.chdir(cwd)
-        # else:
-        #     cwd = Path.cwd()
-        # this._cwd = cwd
 
         this._old_os_environ = set_geant4_env(geant4_path, bdsim_path)
 
@@ -132,16 +118,14 @@
         ### remove the following lines after geant4 bug fixed
         import rpyc
         port = get_open_port()
-        this.server = Popen(['rpyc_classic', '-m', 'oneshot', '-p', f'{port}'])
+        Geant4Engine.server = Popen(['rpyc_classic', '-m', 'oneshot', '-p', f'{port}'])
         time.sleep(5) # ping to check when open
-        this.conn = rpyc.classic.connect('localhost', port=port)
-        this.conn.execute('import sys')
-        this.conn.execute(f'sys.path.append("{(_pkg_root / "scattering_routines" / "geant4").as_posix()}")')
-        this.conn.execute('import engine_server')
-        this.conn.execute('import collimasim as cs')
-        # BDSIMServer = this.conn.namespace['engine_server']
+        Geant4Engine.conn = rpyc.classic.connect('localhost', port=port)
+        Geant4Engine.conn.execute('import sys')
+        Geant4Engine.conn.execute(f'sys.path.append("{(_pkg_root / "scattering_routines" / "geant4").as_posix()}")')
+        Geant4Engine.conn.execute('import engine_server')
+        Geant4Engine.conn.execute('import collimasim as cs')
         Geant4Engine.g4link = this.conn.namespace['engine_server'].BDSIMServer()
-        print(f"{this.bdsim_config_file=}")
         Geant4Engine.g4link.XtrackInterface(bdsimConfigFile=this.bdsim_config_file,
                                     referencePdgId=pdg_id,
                                     referenceEk=Ekin / 1e9, # BDSIM expects GeV
@@ -176,19 +160,12 @@
     def stop(cls, clean=False, **kwargs):
         cls(**kwargs)
         this = cls.instance
-<<<<<<< HEAD
-        del this.g4link
-        this.g4link = None
+        del Geant4Engine.g4link
+        Geant4Engine.g4link = None
+        Geant4Engine.server.terminate()
+        Geant4Engine.server = None
         unset_geant4_env(this._old_os_environ)
         this._old_os_environ = None
-=======
-        del Geant4Engine.g4link
-        Geant4Engine.g4link = None
-        this.server.terminate()
-        this.server = None
-        # unset_geant4_env(this._old_os_environ)
-        # del this._old_os_environ
->>>>>>> 61a4e389
 
 
     @classmethod
