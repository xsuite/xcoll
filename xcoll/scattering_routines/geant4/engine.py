# copyright ############################### #
# This file is part of the Xcoll Package.   #
# Copyright (c) CERN, 2023.                 #
# ######################################### #

import numpy as np
from pathlib import Path
<<<<<<< HEAD
=======

>>>>>>> b528f0eb
import xobjects as xo
import xtrack as xt
import xpart as xp

from .environment import set_geant4_env, unset_geant4_env


geant4_path = Path("/eos/project-c/collimation-team/software/geant4_coupling/v10.4.3/")


class Geant4Engine(xo.HybridClass):

    _xofields = {
        'particle_ref':        xp.Particles,
        'seed':                xo.Int64,
        'relative_energy_cut': xo.Float64,
        'bdsim_config_file':   xo.String
#         'random_freeze_state':    xo.Int64,  # to be implemented; number of randoms already sampled, such that this can be taken up again later
    }

    # The engine is a singleton
    def __new__(cls, *args, **kwargs):
        if not hasattr(cls, 'instance'):
            cls.instance = super().__new__(cls)
            cls.instance._initialised = False
        return cls.instance

    def __init__(self, **kwargs):
        # Apply kwargs
        if self._initialised:
            for kk, vv in kwargs.items():
                if not hasattr(self, kk):
                    raise ValueError(f"Invalid attribute {kk} for FlukaEngine!")
                setattr(self, kk, vv)
            return
        if '_xobject' not in kwargs:
            kwargs.setdefault('particle_ref', xp.Particles())
            kwargs.setdefault('seed', -1)
            kwargs.setdefault('relative_energy_cut', -1)
            kwargs.setdefault('bdsim_config_file', ''.ljust(256))  # Limit to pathnames of 256 characters
        super().__init__(**kwargs)
        if not hasattr(self, 'g4link'):
                    self.g4link = None
        self._initialised = True

    def __del__(self, *args, **kwargs):
        self.stop()


    @classmethod
    def start(cls, *, bdsim_config_file=None, line=None, elements=None, cwd=None,
              relative_energy_cut=0.15, seed=None, batch_mode=True,
              particle_ref=None, p0c=None, **kwargs):
        from ...beam_elements.geant4 import Geant4Collimator

        cls(**kwargs)
        this = cls.instance
        if this.is_running():
            print("Geant4Engine already running.", flush=True)
            return

        if bdsim_config_file is None:
            raise NotImplementedError
        # if cwd is not None:
        #     cwd = Path(cwd).expanduser().resolve()
        #     cwd.mkdir(parents=True, exist_ok=True)
        #     this._old_cwd = Path.cwd()
        #     os.chdir(cwd)
        # else:
        #     cwd = Path.cwd()
        # this._cwd = cwd

<<<<<<< HEAD
        this.bdsim_config_file = Path(bdsim_config_file).as_posix()
=======
        # this._old_os_environ = set_geant4_env(geant4_path)

        this.bdsim_config_file = Path(bdsim_config_file).expanduser().resolve().as_posix()
>>>>>>> b528f0eb
        cls.set_particle_ref(particle_ref=particle_ref, line=line, p0c=p0c)
        Ekin = this.particle_ref.energy0 - this.particle_ref.mass0
        pdg_id = this.particle_ref.pdg_id
        # TODO: the original Geant4 coupling had -11 for electrons and 11 for positrons. This is wrong. Was this an error in the original code, or is this wrong in BDSIM?
        if abs(pdg_id) == 11:
            pdg_id = -pdg_id

        if seed is None:
            if this._seed is None:
                this._seed = np.int64(np.random.randint(1, int(2^63-1)))
        else:
            this.seed = seed
            # Setting a seed here does not count as manually setting it
            this._seed_set_manually = False
        print(f"Using seed {this.seed}.")
        this.relative_energy_cut = relative_energy_cut

<<<<<<< HEAD
        ### revert after geant4 bug fixed try:
        ### revert after geant4 bug fixed     import collimasim as cs
        ### revert after geant4 bug fixed except ImportError as e:
        ### revert after geant4 bug fixed     raise ImportError("Failed to import collimasim. Cannot connect to BDSIM.")
        ### revert after geant4 bug fixed else:
        ### revert after geant4 bug fixed     this.g4link = cs.XtrackInterface(bdsimConfigFile=bdsim_config_file,
        ### revert after geant4 bug fixed                                      referencePdgId=pdg_id,
        ### revert after geant4 bug fixed                                      referenceEk=Ekin / 1e9, # BDSIM expects GeV
        ### revert after geant4 bug fixed                                      relativeEnergyCut=this.relative_energy_cut,
        ### revert after geant4 bug fixed                                      seed=this.seed, batchMode=batch_mode)

        ### remove the following lines after geant4 bug fixed
        from subprocess import Popen
        import rpyc
        import time
        Popen(['rpyc_classic', '-m', 'oneshot', '-p', str(1234)])  # return handle to stop it??
        time.sleep(5) # ping to check when open
        this.conn = rpyc.classic.connect('localhost', port=1234)
        this.conn.execute('import sys')
        this.conn.execute('sys.path.append("/home/a20/ドキュメント/work/git/xtrack/dev/xcoll_geant4/xcoll/xcoll/scattering_routines/geant4")')
        this.conn.execute('import engine_server')
        this.conn.execute('import collimasim as cs')
        BDSIMServer = this.conn.namespace['engine_server']
        this.g4link = BDSIMServer.BDSIMServer()
        this.g4link.XtrackInterface(bdsimConfigFile=bdsim_config_file,
                                    referencePdgId=pdg_id,
                                    referenceEk=Ekin / 1e9, # BDSIM expects GeV
                                    relativeEnergyCut=this.relative_energy_cut,
                                    seed=this.seed, batchMode=batch_mode) 
        
        ### remove down to here after geant4 bug fixed
=======
        try:
            import collimasim as cs
        except ImportError as e:
            raise ImportError("Failed to import collimasim. Cannot connect to BDSIM.")
        else:
            this.g4link = cs.XtrackInterface(bdsimConfigFile=this.bdsim_config_file,
                                             referencePdgId=pdg_id,
                                             referenceEk=Ekin / 1e9, # BDSIM expects GeV
                                             relativeEnergyCut=this.relative_energy_cut,
                                             seed=this.seed, batchMode=batch_mode)
>>>>>>> b528f0eb

        if line is None:
            if elements is None:
                raise ValueError("Need to provide either `line` or `elements`.")
        elif elements is None:
            elements, _ = line.get_elements_of_type(Geant4Collimator)
        if not hasattr(elements, '__iter__') or isinstance(elements, str):
            elements = [elements]
        elements = [el for el in elements if el.jaw is not None and el.active]
        for el in elements:
            side = 2 if el._side == -1 else el._side
            jaw_L = 0.1 if el.jaw_L is None else el.jaw_L
            jaw_R = -0.1 if el.jaw_R is None else el.jaw_R
            tilt_L = 0.0 if el.tilt_L is None else el.tilt_L
            tilt_R = 0.0 if el.tilt_R is None else el.tilt_R
            ### revert after geant4 bug fixedthis.g4link.addCollimator(el.geant4_id, el.material, el.length,
            ### revert after geant4 bug fixed                          apertureLeft=jaw_L,
            ### revert after geant4 bug fixed                          apertureRight=-jaw_R,   # TODO: is this correct?
            ### revert after geant4 bug fixed                          rotation=np.deg2rad(el.angle),
            ### revert after geant4 bug fixed                          xOffset=0, yOffset=0, side=side,
            ### revert after geant4 bug fixed                          jawTiltLeft=tilt_L, jawTiltRight=tilt_R)

            ### remove the following lines after geant4 bug fixed
            this.g4link.addCollimator(el.geant4_id, el.material, el.length,
                                      apertureLeft=jaw_L,
                                      apertureRight=-jaw_R,   # TODO: is this correct?
                                      rotation=np.deg2rad(el.angle),
                                      xOffset=0, yOffset=0, side=side,
                                      jawTiltLeft=tilt_L, jawTiltRight=tilt_R)

            ### remove down to here after geant4 bug fixed
        print('Geant4Engine initialised')


    @classmethod
    def stop(cls, clean=False, **kwargs):
        cls(**kwargs)
        this = cls.instance
        del this.g4link
        this.g4link = None
        # unset_geant4_env(this._old_os_environ)
        # del this._old_os_environ


    @classmethod
    def is_running(cls, **kwargs):
        cls(**kwargs)
        this = cls.instance
        return this.g4link is not None


    @property
    def seed(self):
        return self._seed

    @seed.setter
    def seed(self, val):
        if val is None:
            self._seed_set_manually = False
        else:
            self._seed_set_manually = True
            new_val = np.int64(abs(np.int64(val)))
            if new_val != int(val):
                print(f"Warning: overflow for seed {val}. Using {new_val}.")
        self._seed = val


    @classmethod
    def set_particle_ref(cls, particle_ref=None, line=None, p0c=None, **kwargs):
        cls(**kwargs)
        this = cls.instance
        if this._has_particle_ref():
            print("Reference particle already set!")
            return

        if particle_ref is None:
            if line is None or line.particle_ref is None:
                raise ValueError("Line has no reference particle! "
                               + "Please provide one using `particle_ref`.")
            particle_ref = line.particle_ref
        elif isinstance(particle_ref, xp.Particles):
            if particle_ref._capacity > 1:
                raise ValueError("`particle_ref` has to be a single particle!")
        elif p0c is not None:
                particle_ref = xp.Particles.reference_from_pdg_id(particle_ref, p0c=p0c)
        else:
            raise ValueError("When providing `particle_ref`, it should be an "
                             "xp.Particles object or a PDG ID. In the latter case, "
                             "provide `p0c` as well.")

        if particle_ref.pdg_id == 0:
            particle_ref.pdg_id = xp.pdg.get_pdg_id_from_mass_charge(particle_ref.mass0, particle_ref.q0)
            # TODO: this should be updated in xpart: antiparticle not correctly recognised (missing positron and antimuon etc)
            q0, _, _, _ = xp.pdg.get_properties_from_pdg_id(particle_ref.pdg_id)
            if particle_ref.q0 == -q0:
                pdg_id = -pdg_id

        # TODO: test PDG ID consistent with mass and charge

        this.particle_ref = particle_ref
        if line is not None and line.particle_ref is not None \
        and not xt.line._dicts_equal(line.particle_ref.to_dict(), particle_ref.to_dict()):
            print("Warning: Found different reference particle in line! Overwritten.")
            line.particle_ref = particle_ref


    def _has_particle_ref(self):
        initial = xp.Particles().to_dict()
        current = self.particle_ref.to_dict()
        return not xt.line._dicts_equal(initial, current)
<|MERGE_RESOLUTION|>--- conflicted
+++ resolved
@@ -5,10 +5,7 @@
 
 import numpy as np
 from pathlib import Path
-<<<<<<< HEAD
-=======
-
->>>>>>> b528f0eb
+
 import xobjects as xo
 import xtrack as xt
 import xpart as xp
@@ -81,13 +78,9 @@
         #     cwd = Path.cwd()
         # this._cwd = cwd
 
-<<<<<<< HEAD
-        this.bdsim_config_file = Path(bdsim_config_file).as_posix()
-=======
         # this._old_os_environ = set_geant4_env(geant4_path)
 
         this.bdsim_config_file = Path(bdsim_config_file).expanduser().resolve().as_posix()
->>>>>>> b528f0eb
         cls.set_particle_ref(particle_ref=particle_ref, line=line, p0c=p0c)
         Ekin = this.particle_ref.energy0 - this.particle_ref.mass0
         pdg_id = this.particle_ref.pdg_id
@@ -105,7 +98,6 @@
         print(f"Using seed {this.seed}.")
         this.relative_energy_cut = relative_energy_cut
 
-<<<<<<< HEAD
         ### revert after geant4 bug fixed try:
         ### revert after geant4 bug fixed     import collimasim as cs
         ### revert after geant4 bug fixed except ImportError as e:
@@ -137,18 +129,6 @@
                                     seed=this.seed, batchMode=batch_mode) 
         
         ### remove down to here after geant4 bug fixed
-=======
-        try:
-            import collimasim as cs
-        except ImportError as e:
-            raise ImportError("Failed to import collimasim. Cannot connect to BDSIM.")
-        else:
-            this.g4link = cs.XtrackInterface(bdsimConfigFile=this.bdsim_config_file,
-                                             referencePdgId=pdg_id,
-                                             referenceEk=Ekin / 1e9, # BDSIM expects GeV
-                                             relativeEnergyCut=this.relative_energy_cut,
-                                             seed=this.seed, batchMode=batch_mode)
->>>>>>> b528f0eb
 
         if line is None:
             if elements is None:
