--- conflicted
+++ resolved
@@ -7,11 +7,6 @@
 #define XCOLL_EVEREST_ENGINE_H
 
 
-<<<<<<< HEAD
-#ifndef UNUSED
-#define UNUSED(expr) (void)(expr)
-#endif
-=======
 typedef struct EverestCollData_ {
     // Collimator properties
     double aperture;   // TODO: This should go out, as it's geometry and that should not be used in Everest scattering
@@ -87,7 +82,6 @@
     double const dzeta = 1 - rv0v * (1. + (pow(xp,2.) + pow(yp,2.))/2.);
     return length * dzeta;
 }
->>>>>>> 524d83b7
 
 /*gpufun*/
 void Drift_single_particle_4d(LocalParticle* part, double length){
