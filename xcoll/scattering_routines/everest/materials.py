# copyright ############################### #
# This file is part of the Xcoll Package.   #
# Copyright (c) CERN, 2024.                 #
# ######################################### #

import xobjects as xo

# xo.Strings are complicated
# They come in predefined size of 7, 15, 23, 31, ... characters
# Once the string is assigned for the first time, the max size is defined,
# and extending the string is not possible.
# This means that, e.g. if we create a K2Collimator with Carbon and later change
# that to Aluminium, the name of the latter will be clipped to 'Alumini' (7 chars)


# CLASS INHERITANCE DOES NOT WORK WITH DYNAMIC XOFIELDS
# Because then the memory offsets between parent and child might no longer be the same,
# as xobjects enforces a strict order: static fields first, and then dynamic fields.
# See struct.py, in __new__ of MetaStruct

# A HybridClass needs something to depend on, otherwise the class is added twice in the cdefs during compilation

class GeneralMaterial(xo.HybridClass):
    _xofields = {
        'Z':                        xo.Float64,     # zatom
        'A':                        xo.Float64,     # anuc
        'density':                  xo.Float64,     # rho (g cm-3)
        'excitation_energy':        xo.Float64,     # exenergy
        'nuclear_radius':           xo.Float64,     # emr
        'nuclear_elastic_slope':    xo.Float64,     # bnref (g cm-2)
                # slope from https://journals.aps.org/prd/pdf/10.1103/PhysRevD.21.3010
        'cross_section':            xo.Float64[6],  # csref [barn]
                # Index 0:Total, 1:absorption, 2:nuclear elastic, 3:pp or pn elastic
                #       4:Single Diffractive pp or pn, 5:Coulomb for t above mcs
        'hcut':                     xo.Float64,
        'name':                     xo.String,
        '_only_mcs':                xo.Int8
    }

    def __init__(self, **kwargs):
        if '_xobject' not in kwargs:
            kwargs.setdefault('hcut', 0.02)
            kwargs.setdefault('cross_section', [0., 0., 0., 0., 0., 0.])
            kwargs.setdefault('name', "NO NAME")
            kwargs['name'] = kwargs['name'].ljust(55)  # Pre-allocate 64 byte using whitespace
            # TODO: this should be better
            if kwargs.get('Z', None) is None or kwargs.get('A', None) is None \
            or kwargs.get('density', None) is None \
            or kwargs.get('excitation_energy', None) is None \
            or kwargs.get('nuclear_radius', None) is None \
            or kwargs.get('nuclear_elastic_slope', None) is None:
                kwargs['_only_mcs'] = True
            else:
                kwargs['_only_mcs'] = False
        super().__init__(**kwargs)
        self.name = self.name.strip()


class Material(GeneralMaterial):
    _xofields = { **GeneralMaterial._xofields,
        'radiation_length':         xo.Float64      # radl
    }

    _depends_on = [GeneralMaterial]

    def __init__(self, **kwargs):
        super().__init__(**kwargs)



class CrystalMaterial(GeneralMaterial):
    _xofields = { **GeneralMaterial._xofields,
        'crystal_radiation_length': xo.Float64,     # dlri
        'crystal_nuclear_length':   xo.Float64,     # dlyi
        'crystal_plane_distance':   xo.Float64,     # ai  [mm]
        'crystal_potential':        xo.Float64,     # eum  [eV]
        'nuclear_collision_length': xo.Float64      # collnt [m]
    }

    _depends_on = [GeneralMaterial]

    def __init__(self, **kwargs):
        super().__init__(**kwargs)

    @classmethod
    def from_material(cls, material, **kwargs):
        thisdict = material.to_dict()
        thisdict.pop('radiation_length')    # not in crystals
        thisdict.update(kwargs)
        return cls(**thisdict)


_materials_context = xo.ContextCpu()

# BE
Beryllium = Material(
    name='Beryllium',
    Z=4.00,
    A=9.01,
    density=1.848,
    excitation_energy=63.7e-9,
    radiation_length=0.353,
    nuclear_radius=0.22,
    nuclear_elastic_slope=74.7,
    cross_section=[0.271, 0.192, 0, 0, 0, 0.0035e-2],
    _context=_materials_context,
)

# AL
Aluminium = Material(
    name='Aluminium',
    Z=13.00,
    A=26.98,
    density=2.70,
    excitation_energy=166.0e-9,
    radiation_length=0.089,
    nuclear_radius=0.302,
    nuclear_elastic_slope=120.3,
    cross_section=[0.643, 0.418, 0, 0, 0, 0.0340e-2],
    _context=_materials_context,
)

# CU
Copper = Material(
    name='Copper',
    Z=29.00,
    A=63.55,
    density=8.96,
    excitation_energy=322.0e-9,
    hcut=0.01,
    nuclear_radius=0.366,
    radiation_length=0.0143,
    nuclear_elastic_slope=217.8,
    cross_section=[1.253, 0.769, 0, 0, 0, 0.1530e-2],
    _context=_materials_context,
)

# W
Tungsten = Material(
    name='Tungsten',
    Z=74.00,
    A=183.85,
    density=19.30,
    excitation_energy=727.0e-9,
    hcut=0.01,
    nuclear_radius=0.520,
    radiation_length=0.0035,
    nuclear_elastic_slope=440.3,
    cross_section=[2.765, 1.591, 0, 0, 0, 0.7680e-2],
    _context=_materials_context,
)
TungstenCrystal = CrystalMaterial.from_material(
    Tungsten,
    crystal_radiation_length=0.0035,
    crystal_nuclear_length=0.096,
    crystal_plane_distance=0.56e-7,
    crystal_potential=21.0,
    nuclear_collision_length=0,
    _context=_materials_context,
)

# PB
Lead = Material(
    name='Lead',
    Z=82.00,
    A=207.19,
    density=11.35,
    excitation_energy=823.0e-9,
    hcut=0.01,
    nuclear_radius=0.542,
    radiation_length=0.0056,
    nuclear_elastic_slope=455.3,
    cross_section=[3.016, 1.724, 0, 0, 0, 0.9070e-2],
    _context=_materials_context,
)

# C
Carbon = Material(
    name='Carbon',
    Z=6.00,
    A=12.01,
    density=1.67,
    excitation_energy=78.0e-9,
    radiation_length=0.2557,
    nuclear_radius=0.25,
    nuclear_elastic_slope=70.0,
    cross_section=[0.337, 0.232, 0, 0, 0, 0.0076e-2],
    _context=_materials_context,
)
CarbonCrystal = CrystalMaterial.from_material(
    Carbon,
    crystal_radiation_length=0.188,
    crystal_nuclear_length=0.400,
    crystal_plane_distance=0.63e-7,
    crystal_potential=21.0,
    nuclear_collision_length=0,
    _context=_materials_context,
)

# C2
Carbon2 = Material(
    name='Carbon2',
    Z=6.00,
    A=12.01,
    density=4.52,
    excitation_energy=78.0e-9,
    radiation_length=0.094,
    nuclear_radius=0.25,
    nuclear_elastic_slope=70.0,
    cross_section=[0.337, 0.232, 0, 0, 0, 0.0076e-2],
    _context=_materials_context,
)

# Si
Silicon = Material(
    name='Silicon',
    Z=14.00,
    A=28.08,
    density=2.33,
    excitation_energy=173.0e-9,
    radiation_length=1,
    nuclear_radius=0.441,
    nuclear_elastic_slope=120.14,
    cross_section=[0.664, 0.430, 0, 0, 0, 0.0390e-2],
    _context=_materials_context,
)
SiliconCrystal = CrystalMaterial.from_material(
    Silicon,
    crystal_radiation_length=0.0937,
    crystal_nuclear_length=0.4652,
    crystal_plane_distance=0.96e-7,
    crystal_potential=21.34,
    nuclear_collision_length=0.3016,
    _context=_materials_context,
)

# Ge
Germanium = Material(
    name='Germanium',
    Z=32.00,
    A=72.63,
    density=5.323,
    excitation_energy=350.0e-9,
    radiation_length=1,
    nuclear_radius=0.605,
    nuclear_elastic_slope=226.35,
    cross_section=[1.388, 0.844, 0, 0, 0, 0.1860e-2],
    _context=_materials_context,
)
GermaniumCrystal = CrystalMaterial.from_material(
    Germanium,
    crystal_radiation_length=0.02302,
    crystal_nuclear_length=0.2686,
    crystal_plane_distance=1.0e-7,
    crystal_potential=40.0,
    nuclear_collision_length=0.1632,
    _context=_materials_context,
)

# MoGR
MolybdenumGraphite = Material(
    name='MolybdenumGraphite',
    Z=6.65,
    A=13.53,
    density=2.500,
    excitation_energy=87.1e-9,
    radiation_length=0.1193,
    nuclear_radius=0.25,
    nuclear_elastic_slope=76.7,
    cross_section=[0.362, 0.247, 0, 0, 0, 0.0094e-2],
    _context=_materials_context,
)

# CuCD
CopperDiamond = Material(
    name='CopperDiamond',
    Z=11.90,
    A=25.24,
    density=5.40,
    excitation_energy=152.9e-9,
    radiation_length=0.0316,
    nuclear_radius=0.308,
    nuclear_elastic_slope=115.0,
    cross_section=[0.572, 0.370, 0, 0, 0, 0.0279e-2],
    _context=_materials_context,
)

# Mo
Molybdenum = Material(
    name='Molybdenum',
    Z=42.00,
    A=95.96,
    density=10.22,
    excitation_energy=424.0e-9,
    radiation_length=0.0096,
    nuclear_radius=0.481,
    nuclear_elastic_slope=273.9,
    cross_section=[1.713, 1.023, 0, 0, 0, 0.2650e-2],
    _context=_materials_context,
)

# Glid
Glidcop = Material(
    name='Glidcop',
    Z=28.80,
    A=63.15,
    density=8.93,
    excitation_energy=320.8e-9,
    radiation_length=0.0144,
    nuclear_radius=0.418,
    nuclear_elastic_slope=208.7,
    cross_section=[1.246, 0.765, 0, 0, 0, 0.1390e-2],
    _context=_materials_context,
)

# Iner
Inermet = Material(
    name='Inermet',
    Z=67.70,
    A=166.70,
    density=18.00,
    excitation_energy=682.2e-9,
    radiation_length=0.00385,
    nuclear_radius=0.578,
    nuclear_elastic_slope=392.1,
    cross_section=[2.548, 1.473, 0, 0, 0, 0.5740e-2],
    _context=_materials_context,
)


_SixTrack_to_xcoll = {
    "BE":   [Beryllium],
    "AL":   [Aluminium],
    "CU":   [Copper],
    "W":    [Tungsten, TungstenCrystal],
    "PB":   [Lead],
    "C":    [Carbon, CarbonCrystal],
    "C2":   [Carbon2],
    "Si":   [Silicon, SiliconCrystal],
    "Ge":   [Germanium, GermaniumCrystal],
    "MoGR": [MolybdenumGraphite],
    "CuCD": [CopperDiamond],
    "Mo":   [Molybdenum],
    "Glid": [Glidcop],
    "Iner": [Inermet]
}

def SixTrack_to_xcoll(mat):
    materials = {kk.lower(): vv for kk, vv in _SixTrack_to_xcoll.items()}
    return materials[mat.lower()]

def SixTrack_from_xcoll(material):
    results = [kk for kk, vv in _SixTrack_to_xcoll.items()
               if material.name == vv[0].name]
    if len(results) == 0:
        raise ValueError(f"Material {material.name} not found in SixTrack library!")
<<<<<<< HEAD
    return kk[0]
=======
    return results[0]
>>>>>>> 700204d2

def SixTrack_from_xcoll_crystal(material):
    results = [kk for kk, vv in _SixTrack_to_xcoll.items()
               if len(vv) > 1 and material.name == vv[1].name]
    if len(results) == 0:
        raise ValueError(f"Material {material.name} not found in SixTrack library!")
<<<<<<< HEAD
    return kk[0]
=======
    return results[0]
>>>>>>> 700204d2
<|MERGE_RESOLUTION|>--- conflicted
+++ resolved
@@ -354,19 +354,11 @@
                if material.name == vv[0].name]
     if len(results) == 0:
         raise ValueError(f"Material {material.name} not found in SixTrack library!")
-<<<<<<< HEAD
-    return kk[0]
-=======
     return results[0]
->>>>>>> 700204d2
 
 def SixTrack_from_xcoll_crystal(material):
     results = [kk for kk, vv in _SixTrack_to_xcoll.items()
                if len(vv) > 1 and material.name == vv[1].name]
     if len(results) == 0:
         raise ValueError(f"Material {material.name} not found in SixTrack library!")
-<<<<<<< HEAD
-    return kk[0]
-=======
     return results[0]
->>>>>>> 700204d2
