--- conflicted
+++ resolved
@@ -53,16 +53,13 @@
 
             // Calculate the remaining interaction length and close the iteration loop.
             rlen = rlen - length_step;
-        }
+      }
+      // TODO: ionisation loss should also be calculated when only_mcs
+      double m_dpodx = calcionloss(everest, part, rlen);  // DM routine to include tail // TODO: should not be rlen but s after updating
+      double s = LocalParticle_get_s(part) - s0;
+      p = p-m_dpodx*s; // TODO: This is correct: ionisation loss is only calculated and applied at end of while (break)
     }
-<<<<<<< HEAD
-    // TODO: ionisation loss should also be calculated when only_mcs
-    double m_dpodx = calcionloss(everest, part, rlen);  // DM routine to include tail // TODO: should not be rlen but s after updating
-    double s = LocalParticle_get_s(part) - s0;
-    p = p-m_dpodx*s; // TODO: This is correct: ionisation loss is only calculated and applied at end of while (break)
 
-=======
->>>>>>> be120ceb
     return p*1e9;  // Back to eV
 }
 
