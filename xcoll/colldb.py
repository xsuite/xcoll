# copyright ############################### #
# This file is part of the Xcoll package.   #
# Copyright (c) CERN, 2025.                 #
# ######################################### #

import io
import re
import json
import warnings
import numpy as np
import pandas as pd
from pathlib import Path

import xtrack as xt

<<<<<<< HEAD
from .beam_elements import BlackAbsorber, BlackCrystal, EverestCollimator, EverestCrystal, \
                           FlukaCollimator, FlukaCrystal, BaseCollimator, BaseCrystal, collimator_classes
from .scattering_routines.everest.materials import SixTrack_to_xcoll
=======
from .beam_elements import (BlackAbsorber, BlackCrystal, EverestCollimator, EverestCrystal,
                            FlukaCollimator, Geant4Collimator, collimator_classes)
>>>>>>> 5a7acec7


def _initialise_None(dct):
    fields = {'gap': None, 'angle': 0, 'offset': 0, 'parking': 1, 'jaw': None, 'family': None}
    fields.update({'overwritten_keys': [], 'side': 'both', 'material': None, 'stage': None, 'assembly': None})
    fields.update({'length': 0, 'collimator_type': None, 'active': True, 'crystal': None, 'tilt': 0})
    fields.update({'bending_radius': None, 'bending_angle': None, 'width': 0, 'height': 0, 'miscut': 0})
    for f, val in fields.items():
        if f not in dct.keys():
            dct[f] = val
    for key in dct.keys():
        if key not in fields.keys():
            raise ValueError(f"Illegal setting {key} in collimator!")


def _dict_keys_to_lower(dct):
    if isinstance(dct, dict):
        return {k.lower(): _dict_keys_to_lower(v) for k,v in dct.items()}
    else:
        return dct

# TODO: need better handling of beam argument (not hardcoded 'b1' and 'b2' strings)
def _get_coll_dct_by_beam(coll, beam):
    # The dictionary can be a CollimatorDatabase for a single beam (beam=None)
    # or for both beams (beam='b1' or beam='b2)
    if beam is not None:
        if isinstance(beam, int) or len(beam) == 1:
            beam = f'b{beam}'
        beam = beam.lower()
    beam_in_db = list(coll.keys())

    if beam_in_db == ['b1','b2']:
        if beam is None:
            raise ValueError("Need to specify a beam, because the given dict is for both beams!")
        return coll[beam]

    elif len(beam_in_db) == 1 and beam_in_db[0].lower() in ['b1','b2']:
        if beam is None:
            beam = beam_in_db[0].lower()
        elif beam != beam_in_db[0].lower():
            raise ValueError("Variable 'beam' does not match beam specified in CollimatorDatabase!")
        return coll[beam]

    elif beam is not None:
        print("Warning: Specified a beam, but the CollimatorDatabase is for a single beam only!")
    return coll


class CollimatorDatabase:

    def __init__(self, **kwargs):
        # Get all arguments
        for key in ['collimator_dict', 'nemitt_x', 'nemitt_y']:
            if key not in kwargs.keys():
                raise ValueError(f"CollimatorDatabase is missing required argument '{key}'!")

        self._parse_dict(kwargs['collimator_dict'],
                         kwargs.get('family_dict', {}),
                         kwargs.get('beam', None),
                         kwargs.get('_yaml_merged', False),
                         kwargs.get('ignore_crystals', True))
        self.nemitt_x = kwargs['nemitt_x']
        self.nemitt_y = kwargs['nemitt_y']
        self._elements = {}


    def _parse_dict(self, coll, fam, beam=None, _yaml_merged=False, ignore_crystals=True):
        # We make all keys case-insensitive to avoid confusion between different conventions
        coll = _dict_keys_to_lower(coll)
        fam  = _dict_keys_to_lower(fam)

        # The dictionary can be a CollimatorDatabase for a single beam (beam=None)
        # or for both beams (beam='b1' or beam='b2)
        coll = _get_coll_dct_by_beam(coll, beam)

        # Apply family settings
        crystals = []
        for thiscoll, settings in coll.items():
            settings = {k.lower(): v for k,v in settings.items()}
            if 'family' in settings.keys() and settings['family'] is not None:
                settings['family'] = settings['family'].lower()
                thisfam = settings['family']
                if thisfam not in fam.keys():
                    raise ValueError(f"Collimator {thiscoll} depends on family {thisfam}, "
                                   + f"but the latter is not defined!")

                # Check if some family settings are overwritten for this collimator
                # Only do this check if we didn't do a YAML merge earlier (because then it
                # is already taken care of)
                if not _yaml_merged:
                    overwritten_keys = [key.lower() for key in settings.keys() if key in fam[thisfam]]
                    if len(overwritten_keys) > 0:
                        settings['overwritten_keys'] = overwritten_keys

                # Load family settings, potentially overwriting settings for this collimator
                settings = {**fam[thisfam], **settings}

            else:
                settings['family'] = None
            coll[thiscoll] = settings

            # Save list of crystals
            if 'crystal' in settings:
                if settings['crystal'] != 0.0:
                    crystals += [thiscoll]
                else:
                    settings['crystal'] = None

        # Remove crystals from colldb
        if ignore_crystals:
            for thiscoll in crystals:
                del coll[thiscoll]

        # Check that all collimators have gap settings
        if not np.all(['gap' in val.keys() or 'jaw' in val.keys() for val in coll.values()]):
            raise ValueError("Ill-defined CollimatorDatabase: Not all collimators have a gap or "
                           + "jaw setting, (or the keys / structure of the dictionary is wrong)!")

        # Update collimators with default values for missing keys
        for name, collimator in coll.items():
            # Change all values to lower case
            for key, val in collimator.items():
                collimator[key] = val.lower() if isinstance(val, str) else val
            _initialise_None(collimator)

        self._collimator_dict = coll
        self._family_dict = fam

    # =======================================
    # ====== Loading/dumping functions ======
    # =======================================

    @classmethod
    def from_yaml(cls, file, **kwargs):
        # Only do the import here, as to not force people to install
        # ruamel if they don't load CollimatorDatabase yaml's
        from ruamel.yaml import YAML
        yaml = YAML(typ='safe')
        if isinstance(file, io.IOBase):
            dct = yaml.load(file)
        else:
            file = Path(file).resolve()
            with file.open('r') as fid:
                dct = yaml.load(fid)
        dct = _dict_keys_to_lower(dct)

        # If the CollimatorDatabase uses YAML merging, we need a bit of hackery to get the
        # family names from the tags (anchors/aliases)
        _yaml_merged = False
        if 'families' in dct.keys() and not isinstance(dct['families'], dict):
            _yaml_merged = True

            # First we load a round-trip yaml
            yaml = YAML()
            if isinstance(file, io.IOBase):
                full_dct = yaml.load(file)
            else:
                with open(file, 'r') as fid:
                    full_dct = yaml.load(fid)
            famkey = [key for key in full_dct.keys() if key.lower() == 'families'][0]
            collkey = [key for key in full_dct.keys() if key.lower() == 'collimators'][0]
            families = {}

            # We loop over family names to get the name tag ('anchor') of each family
            for fam, full_fam in zip(dct['families'], full_dct[famkey]):
                if full_fam.anchor.value is None:
                    raise ValueError("Missing name tag / anchor in "
                                   + "CollimatorDatabase['families']!")
                # We get the anchor from the rt yaml, and use it as key in the families dict
                families[full_fam.anchor.value.lower()] = {f.lower(): v for f, v in fam.items()}
            dct['families'] = families

            # Now we need to loop over each collimator, and verify which family was used
            beam = kwargs.get('beam', None)
            coll_dct = _get_coll_dct_by_beam(dct['collimators'], beam)
            full_coll_dct = _get_coll_dct_by_beam(full_dct[collkey], beam)
            for coll, full_coll in zip(coll_dct.values(), full_coll_dct.values()):
                if not isinstance(coll['gap'], (int,float)):
                    coll['gap'] = None
                if 'family' in coll.keys():
                    raise ValueError(f"Error in {coll}: Cannot use merging for families "
                                    + "and manually specify family as well!")
                elif len(full_coll.merge) > 0:
                    coll['family'] = full_coll.merge[0][1].anchor.value.lower()
                    # Check if some family settings are overwritten for this collimator
                    overwritten_keys = [key.lower() for key in full_coll.keys()
                                        if full_coll._unmerged_contains(key)
                                        and key.lower() in families[coll['family']].keys()]
                    if len(overwritten_keys) > 0:
                        coll['overwritten_keys'] = overwritten_keys
                else:
                    coll['family'] = None

        return cls.from_dict(dct, _yaml_merged=_yaml_merged, **kwargs)


    @classmethod
    def from_json(cls, file, **kwargs):
        if isinstance(file, io.IOBase):
            dct = json.load(file)
        else:
            file = Path(file).resolve()
            with file.open('r') as fid:
                dct = json.load(fid)
        dct = _dict_keys_to_lower(dct)
        return cls.from_dict(dct, **kwargs)


    @classmethod
    def from_dict(cls, dct, beam=None, _yaml_merged=False, nemitt_x=None, nemitt_y=None, ignore_crystals=True):
        # We make all keys case-insensitive to avoid confusion between different conventions
        # The families are optional
        fam = {}
        dct = _dict_keys_to_lower(dct)

        # Get the emittance
        if nemitt_x is None and nemitt_y is None:
            if 'emittance' not in dct.keys():
                raise ValueError("Missing emittance info! Add 'emittance' as a key to "
                               + "the CollimatorDatabase file, or specify it as 'nemitt_x' "
                               + "and 'nemitt_y' to the loader!")
            nemitt_x = dct['emittance']['x']
            nemitt_y = dct['emittance']['y']
        elif nemitt_x is None or nemitt_y is None:
            raise ValueError("Need to provide both 'nemitt_x' and 'nemitt_y'!")
        elif 'emittance' in dct.keys():
            if dct['emittance']['x'] != nemitt_x or dct['emittance']['y'] != nemitt_y:
                raise ValueError("Emittance in CollimatorDatabase file different from "
                               + "'nemitt_x' and 'nemitt_y'!")

        # Get family and collimator dicts
        if 'families' in dct.keys():
            if not 'collimators' in dct.keys():
                raise ValueError("Could not find 'collimators' dict in CollimatorDatabase!")
            fam  = dct['families']
            coll = dct['collimators']
        elif 'collimators' in dct.keys():
            coll = dct['collimators']
        else:
            coll = dct

        return cls(collimator_dict=coll, family_dict=fam, nemitt_x=nemitt_x, nemitt_y=nemitt_y,
                   beam=beam, _yaml_merged=_yaml_merged, ignore_crystals=ignore_crystals)


    @classmethod
    def from_SixTrack(cls, file, ignore_crystals=True, **kwargs):
        file = Path(file).resolve()
        with file.open('r') as fp:
            coll_data_string = ''
            family_settings = {}
            family_types = {}
            side = {}
            cry_fields = ['bending_radius', 'width', 'height', 'thick', 'tilt', 'miscut', 'crystal']
            cry = {}

            for line in fp:
                if line.startswith('#'):
                    continue # Comment
                sline = line.split()
                if len(sline) > 0:
                    if sline[0].lower() == 'nsig_fam':
                        family_settings[sline[1]] = float(sline[2])
                        family_types[sline[1]] = sline[3]
                    elif sline[0].lower() == 'onesided':
                        side[sline[1]] = int(sline[2])
                    elif sline[0].lower() == "crystal":
                        cry[sline[1]] = {}
                        for i, key in enumerate(cry_fields):
                            idx = i+2
                            if i < 6:
                                cry[sline[1]][key] = float(sline[idx])
                            else:
                                cry[sline[1]][key] = int(sline[idx])
                    elif sline[0].lower() == 'settings':
                        pass # Acknowledge and ignore this line
                    elif len(sline) == 6:
                        # Standard collimator definition
                        coll_data_string += line
                    else:
                        print(f"Unknown setting {line}")

        defaults = {}
        _initialise_None(defaults)
        defaults['thick'] = 0

        famdct = {key: {'gap': None if family_settings[key] > 900 else family_settings[key],
                        'stage': family_types[key]} for key in family_settings}
        names = ['name', 'gap', 'material', 'length', 'angle', 'offset']

        df = pd.read_csv(io.StringIO(coll_data_string), sep=r'\s+', index_col=False, names=names)
        df['family'] = df['gap'].copy()
        df['family'] = df['family'].apply(lambda s: None if re.match(r'^-?\d+(\.\d+)?$', str(s)) else s)
        df.insert(5,'stage', df['gap'].apply(lambda s: None if s in family_types else 'UNKNOWN'))

        df['gap'] = df['gap'].apply(lambda s: None if not isinstance(s, str) and s > 900 else s)
        df['gap'] = df['gap'].apply(lambda s: None if isinstance(s, str) else s)

        # TODO this breaks code if a key has upper case, e.g. gap_L
        df['name'] = df['name'].str.lower() # Make the names lowercase for easy processing
        df['parking'] = 0.025
        if ignore_crystals:
            df = df[~df.name.isin(list(cry.keys()))]
        else:
            for key in cry_fields:
                df[key] = [cry[name][key] if name in cry else defaults[key]
                           for name in df['name']]
            if not np.allclose(np.unique(df.thick.values), 0):
                print("Warning: Keyword 'thick' is currently not supported in xcoll! Ignoring.")
            df = df.drop('thick', axis=1)
            df['crystal'] = ['strip' if s==1 else s for s in df['crystal']]
            df['crystal'] = ['quasi-mosaic' if s==2 else s for s in df['crystal']]
        df['side'] = [side[name] if name in side else defaults['side']
                      for name in df['name']]
        df['side'] = ['both'  if s==0 else s for s in df['side']]
        df['side'] = ['left'  if s==1 else s for s in df['side']]
        df['side'] = ['right' if s==2 else s for s in df['side']]
        if not np.allclose(np.unique(df.offset.values), 0):
            print("Warning: Keyword 'offset' is currently not supported in xcoll! Ignoring.")
        df = df.drop('offset', axis=1)
        df = df.set_index('name')
        df = df.replace(np.nan, None)

        colldict = df.transpose().to_dict()
        # Remove Nonetype families
        colldict = {coll: {kk: vv for kk, vv in coll_settings.items()
                           if kk != 'family' or vv is not None}
                    for coll, coll_settings in colldict.items()}
        # Remove None gaps and stages if the collimator is assigned a family (they will be set in _parse_dict)
        colldict = {coll: {kk: vv for kk, vv in coll_settings.items()
                           if kk != 'gap' or vv is not None or 'family' not in coll_settings}
                    for coll, coll_settings in colldict.items()}
        colldict = {coll: {kk: vv for kk, vv in coll_settings.items()
                           if kk != 'stage' or vv is not None or 'family' not in coll_settings}
                    for coll, coll_settings in colldict.items()}

        return cls.from_dict({'collimators': colldict, 'families': famdct}, \
                             ignore_crystals=ignore_crystals, **kwargs)


    def to_pandas(self):
        return pd.DataFrame(self._collimator_dict).transpose()


    def to_dict(self):
        default_values = {}
        _initialise_None(default_values)
        colls = {}
        for coll, vals in self._collimator_dict.items():
            colls[coll] = {}
            for kk, vv in vals.items():
                if kk == 'overwritten_keys':
                    continue
                if kk in vals['overwritten_keys']:
                    colls[coll][kk] = vv
                elif vv != default_values.get(kk):
                    if 'family' in vals and vals['family']:
                        if kk not in self._family_dict[vals['family']]:
                            colls[coll][kk] = vv
                    else:
                        colls[coll][kk] = vv
        return {
            'families': self._family_dict,
            'emittance': {'x': self.nemitt_x, 'y': self.nemitt_y},
            'collimators': colls
        }


    def to_json(self, file, **kwargs):
        if isinstance(file, io.IOBase):
            json.dump(self.to_dict(), file, **kwargs)
        else:
            file = Path(file).resolve()
            if file.suffix != '.json':
                file = file.with_suffix('.json')
            with file.open('w') as fid:
                json.dump(self.to_dict(), fid, indent=4, **kwargs)


    def to_yaml(self, file, **kwargs):
        # Only do the import here, as to not force people to install
        # ruamel if they don't load CollimatorDatabase yaml's
        from ruamel.yaml import YAML
        yaml = YAML() # Cannot be typ='safe' because we need to keep the ordering
        yaml.default_flow_style = False  # More readable format

        if isinstance(file, io.IOBase):
            yaml.dump(self.to_dict(), file, **kwargs)
        else:
            file = Path(file).resolve()
            if file.suffix != '.yaml':
                file = file.with_suffix('.yaml')
            with file.open('w') as fid:
                yaml.dump(self.to_dict(), fid, **kwargs)


    # ====================================
    # ====== Installing collimators ======
    # ====================================

    def _get_names_from_line(self, line, names, families):
        if names is None and families is None:
            names = self.collimator_names
        elif names is None:
            names = self.get_collimators_from_family(families)
        elif families is not None:
            names.append(self.get_collimators_from_family(families))
        return list(set(names)) # Remove duplicates

    def _check_installed(self, line, name, collimator_class):
            # Check that collimator is not installed as different type
            # TODO: automatically replace collimator type and print warning
            if isinstance(line[name], collimator_classes):
                raise ValueError(f"Trying to install {name} as {collimator_class.__name__}, "
                               + f"but it is already installed as {line[name].__class__.__name__}!\n"
                               + f"Please reconstruct the line.")
            # TODO: only allow Marker elements, no Drifts!!
            #       How to do this with importing a line for MAD-X or SixTrack...?
            #       Maybe we want a DriftCollimator type in Xtrack as a general placeholder
            elif not isinstance(line[name], (xt.Marker, xt.Drift)):
                raise ValueError(f"Trying to install {name} as {collimator_class.__name__}, "
                               + f"but the line element to replace is not an xtrack.Marker "
                               + f"(or xtrack.Drift)!\nPlease check the name, or correct the "
                               + f"element.")

    def _create_collimator(self, cls, line, name, **kwargs):
        self._check_installed(line, name, cls)
        if kwargs.pop('verbose', False):
            print(f"Installing {name:20} as {cls.__name__}")
        prop_dict = {kk: vv for kk, vv in self[name].items() \
                     if kk in cls._xofields or kk in cls._store_in_to_dict}
        prop_dict['name'] = name
        prop_dict.update(kwargs)
        el = cls(**prop_dict)
        el.emittance = [self.nemitt_x, self.nemitt_y]
        if 'family' in self[name] and self[name]['family'] \
        and self[name]['family'].lower() != 'unknown':
            if self[name]['family'] == name:
                raise ValueError(f"Collimator {name} has the same name as its family!")
            el.family = self[name]['family']
        self._elements[name] = el
        el.name = name
        return el

    def install_black_absorbers(self, line, *, names=None, families=None, verbose=False, need_apertures=True):
        names = self._get_names_from_line(line, names, families)
        for name in names:
            if ('bending_radius' in self[name] and self[name]['bending_radius']) \
            or ('bending_angle' in self[name] and self[name]['bending_angle']):
                self._create_collimator(BlackCrystal, line, name, verbose=verbose)
            else:
                self._create_collimator(BlackAbsorber, line, name, verbose=verbose)
        elements = [self._elements[name] for name in names]
        line.collimators.install(names, elements, need_apertures=need_apertures)

    def install_everest_collimators(self, line, *, names=None, families=None, verbose=False, need_apertures=True):
        names = self._get_names_from_line(line, names, families)
        for name in names:
            mat = self[name]['material']
            if mat.lower() == 'c':
                mat = 'CFC'
                warnings.warn(f"Material 'C' now refers to plain 'Carbon'. In K2 this pointed to 'CFC'. "
                            + f"Changed into 'CFC' for backward compatibility.", DeprecationWarning)
            if ('bending_radius' in self[name] and self[name]['bending_radius']) \
            or ('bending_angle' in self[name] and self[name]['bending_angle']):
                self._create_collimator(EverestCrystal, line, name, material=mat, verbose=verbose)
            else:
                self._create_collimator(EverestCollimator, line, name, material=mat, verbose=verbose)
        elements = [self._elements[name] for name in names]
        line.collimators.install(names, elements, need_apertures=need_apertures)

    def install_fluka_collimators(self, line, *, names=None, families=None, verbose=False, need_apertures=True,
                                  fluka_input_file=None, remove_missing=True):
        import xcoll as xc
        if xc.fluka.engine.is_running():
            print("Warning: FlukaEngine is already running. Stopping it to install collimators.")
            xc.fluka.engine.stop()
        names = self._get_names_from_line(line, names, families)
        for name in names:
            crystal_assembly = False
            extra_kwargs = {}
            if 'assembly' in self[name] and self[name]['assembly']:
                self[name].pop('material', None)
                self[name].pop('side', None)
                self[name].pop('bending_radius', None)
                self[name].pop('bending_angle', None)
                if self[name]['assembly'] in xc.fluka.assemblies:
                    pro = xc.fluka.assemblies[self[name]['assembly']]
                elif self[name]['assembly'] in xc.fluka.prototypes:
                    pro = xc.fluka.prototypes[self[name]['assembly']]
                else:
                    raise ValueError(f"Unknown assembly or prototype "
                                   + f"'{self[name]['assembly']}'.")
                crystal_assembly = pro.is_crystal
            else:
                for kwarg in ['assembly', 'material', 'side', 'bending_radius', 'bending_angle']:
                    if self[name].get(kwarg):
                        extra_kwargs[kwarg] = self[name][kwarg]
            if ('bending_radius' in self[name] and self[name]['bending_radius']) \
            or ('bending_angle' in self[name] and self[name]['bending_angle']) \
            or crystal_assembly:
                self._create_collimator(FlukaCrystal, line, name, verbose=verbose, **extra_kwargs)
            else:
                self._create_collimator(FlukaCollimator, line, name, verbose=verbose, **extra_kwargs)
        elements = [self._elements[name] for name in names]
        line.collimators.install(names, elements, need_apertures=need_apertures)

    def install_geant4_collimators(self, line, *, names=None, families=None, verbose=False, need_apertures=True):
        import xcoll as xc
        if xc.geant4.engine.is_running():
            print("Warning: Geant4Engine is already running. Stopping it to install collimators.")
            xc.geant4.engine.stop()
        names = self._get_names_from_line(line, names, families)
        for name in names:
            mat = self[name]['material']
            if mat.lower() == 'c':
                mat = 'CFC'
                warnings.warn(f"Material 'C' now refers to plain 'Carbon'. In K2 this pointed to 'CFC'. "
                            + f"Changed into 'CFC' for backward compatibility.", DeprecationWarning)
            if self[name]['bending_radius'] is not None:
                raise ValueError("Geant4Crystal not yet supported!")
            self._create_collimator(Geant4Collimator, line, name, material=mat, verbose=verbose)
        elements = [self._elements[name] for name in names]
        line.collimators.install(names, elements, need_apertures=need_apertures)


    # ==================================
    # ====== Accessing attributes ======
    # ==================================

    @property
    def collimator_names(self):
        return list(self._collimator_dict.keys())

    @property
    def collimator_families(self):
        families = {fam: [] for fam in self._family_dict.keys()}
        families["no family"] = []
        for name in self.collimator_names:
            if 'family' not in self[name] or self[name]['family'].lower() == 'unknown':
                families["no family"].append(name)
            else:
                families[self[name]['family']].append(name)
        return families

    def get_collimators_from_family(self, family):
        if not hasattr(family, '__iter__') and not isinstance(family, str):
            family = [family]
        result = []
        for fam in family:
            if fam not in self.collimator_families:
                raise ValueError(f"Family '{fam}' not found in CollimatorDatabase!")
            result += self.collimator_families[fam]
        return result

    @property
    def properties(self):
        return {attr for d in self._collimator_dict.values() for attr in d.keys()}

    def __getattr__(self, attr):
        if attr in self.properties:
            # TODO: include families
            return {kk: vv.get(attr, None) for kk, vv in self._collimator_dict.items()}
        else:
            raise ValueError(f"Property `{attr}` not present in CollimatorDatabase!")

    def __getitem__(self, name):
        if name in self._family_dict:
            return self._family_dict[name]
        elif name in self._collimator_dict:
            return self._collimator_dict[name]
        else:
            raise ValueError(f"Family nor collimator `{name}` found in CollimatorDatabase!")
<|MERGE_RESOLUTION|>--- conflicted
+++ resolved
@@ -13,14 +13,8 @@
 
 import xtrack as xt
 
-<<<<<<< HEAD
-from .beam_elements import BlackAbsorber, BlackCrystal, EverestCollimator, EverestCrystal, \
-                           FlukaCollimator, FlukaCrystal, BaseCollimator, BaseCrystal, collimator_classes
-from .scattering_routines.everest.materials import SixTrack_to_xcoll
-=======
 from .beam_elements import (BlackAbsorber, BlackCrystal, EverestCollimator, EverestCrystal,
-                            FlukaCollimator, Geant4Collimator, collimator_classes)
->>>>>>> 5a7acec7
+                            FlukaCollimator, FlukaCrystal, Geant4Collimator, collimator_classes)
 
 
 def _initialise_None(dct):
