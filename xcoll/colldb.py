--- conflicted
+++ resolved
@@ -12,14 +12,8 @@
 
 import xtrack as xt
 
-<<<<<<< HEAD
 from .beam_elements import BlackAbsorber, BlackCrystal, EverestCollimator, EverestCrystal, _K2Collimator, \
                            _K2Crystal, BaseCollimator, BaseCrystal, _all_collimator_classes
-from .install import install_elements
-=======
-from .beam_elements import BlackAbsorber, BlackCrystal, EverestCollimator, EverestCrystal, \
-                           BaseCollimator, BaseCrystal, _all_collimator_classes
->>>>>>> 1ee604fc
 from .scattering_routines.everest.materials import SixTrack_to_xcoll
 
 
@@ -604,7 +598,7 @@
                                      lattice=self[name]['crystal'], verbose=verbose,
                                      miscut=self[name]['miscut'])
         elements = [self._elements[name] for name in names]
-        install_elements(line, names, elements, need_apertures=need_apertures)
+        line.collimators.install(names, elements, need_apertures=need_apertures)
 
 
     # ==================================
