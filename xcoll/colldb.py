--- conflicted
+++ resolved
@@ -13,12 +13,7 @@
 import xtrack as xt
 
 from .beam_elements import BlackAbsorber, BlackCrystal, EverestCollimator, EverestCrystal, \
-<<<<<<< HEAD
                            FlukaCollimator, BaseCollimator, BaseCrystal, _all_collimator_classes
-from .install import install_elements
-=======
-                           BaseCollimator, BaseCrystal, _all_collimator_classes
->>>>>>> 1ee604fc
 from .scattering_routines.everest.materials import SixTrack_to_xcoll
 from .scattering_routines.fluka import FlukaEngine
 
@@ -603,7 +598,7 @@
         for name in names:
             self._create_collimator(line, FlukaCollimator, name, verbose=verbose)
         elements = [self._elements[name] for name in names]
-        install_elements(line, names, elements, need_apertures=need_apertures)
+        line.collimators.install(names, elements, need_apertures=need_apertures)
 
     # ==================================
     # ====== Accessing attributes ======
