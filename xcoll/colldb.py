--- conflicted
+++ resolved
@@ -13,13 +13,8 @@
 
 import xtrack as xt
 
-from .beam_elements import BlackAbsorber, BlackCrystal, EverestCollimator, EverestCrystal, \
-<<<<<<< HEAD
-                           FlukaCollimator, BaseCollimator, BaseCrystal, collimator_classes
-from .scattering_routines.everest.materials import SixTrack_to_xcoll
-=======
-                           Geant4Collimator, collimator_classes
->>>>>>> 2b77060a
+from .beam_elements import (BlackAbsorber, BlackCrystal, EverestCollimator, EverestCrystal,
+                            FlukaCollimator, Geant4Collimator, collimator_classes)
 
 
 def _initialise_None(dct):
@@ -491,30 +486,11 @@
         elements = [self._elements[name] for name in names]
         line.collimators.install(names, elements, need_apertures=need_apertures)
 
-    def install_geant4_collimators(self, line, *, names=None, families=None, verbose=False, need_apertures=True):
-        import xcoll as xc
-        if xc.geant4.engine.is_running():
-            print("Warning: Geant4Engine is already running. Stopping it to install collimators.")
-            xc.geant4.engine.stop()
-        names = self._get_names_from_line(line, names, families)
-        for name in names:
-            mat = self[name]['material']
-            if mat.lower() == 'c':
-                mat = 'CFC'
-                warnings.warn(f"Material 'C' now refers to plain 'Carbon'. In K2 this pointed to 'CFC'. "
-                            + f"Changed into 'CFC' for backward compatibility.", DeprecationWarning)
-            if self[name]['bending_radius'] is not None:
-                raise ValueError("Geant4Crystal not yet supported!")
-            self._create_collimator(Geant4Collimator, line, name, material=mat, verbose=verbose)
-        elements = [self._elements[name] for name in names]
-        line.collimators.install(names, elements, need_apertures=need_apertures)
-
     def install_fluka_collimators(self, line, *, names=None, families=None, verbose=False, need_apertures=True,
                                   fluka_input_file=None, remove_missing=True):
-        # Check server
         import xcoll as xc
         if xc.fluka.engine.is_running():
-            print("Warning: FLUKA server is already running. Stopping server to install collimators.")
+            print("Warning: FlukaEngine is already running. Stopping it to install collimators.")
             xc.fluka.engine.stop()
         names = self._get_names_from_line(line, names, families)
         for name in names:
@@ -546,6 +522,25 @@
         elements = [self._elements[name] for name in names]
         line.collimators.install(names, elements, need_apertures=need_apertures)
 
+    def install_geant4_collimators(self, line, *, names=None, families=None, verbose=False, need_apertures=True):
+        import xcoll as xc
+        if xc.geant4.engine.is_running():
+            print("Warning: Geant4Engine is already running. Stopping it to install collimators.")
+            xc.geant4.engine.stop()
+        names = self._get_names_from_line(line, names, families)
+        for name in names:
+            mat = self[name]['material']
+            if mat.lower() == 'c':
+                mat = 'CFC'
+                warnings.warn(f"Material 'C' now refers to plain 'Carbon'. In K2 this pointed to 'CFC'. "
+                            + f"Changed into 'CFC' for backward compatibility.", DeprecationWarning)
+            if self[name]['bending_radius'] is not None:
+                raise ValueError("Geant4Crystal not yet supported!")
+            self._create_collimator(Geant4Collimator, line, name, material=mat, verbose=verbose)
+        elements = [self._elements[name] for name in names]
+        line.collimators.install(names, elements, need_apertures=need_apertures)
+
+
     # ==================================
     # ====== Accessing attributes ======
     # ==================================
