--- conflicted
+++ resolved
@@ -11,15 +11,9 @@
 from pathlib import Path
 
 import xtrack as xt
-import xpart as xp
-
-<<<<<<< HEAD
-from .beam_elements import BlackAbsorber, EverestCollimator, EverestCrystal, Geant4Collimator, \
-                           collimator_classes, element_classes
-=======
-from .beam_elements import BlackAbsorber, BlackCrystal, EverestCollimator, EverestCrystal, \
+
+from .beam_elements import BlackAbsorber, BlackCrystal, EverestCollimator, EverestCrystal, Geant4Collimator, \
                            BaseCollimator, BaseCrystal, _all_collimator_classes
->>>>>>> 700204d2
 from .install import install_elements
 from .scattering_routines.everest.materials import SixTrack_to_xcoll
 from .scattering_routines.geant4 import Geant4Engine
@@ -595,10 +589,27 @@
         elements = [self._elements[name] for name in names]
         install_elements(line, names, elements, need_apertures=need_apertures)
 
-<<<<<<< HEAD
+    def install_geant4_collimators(self, line, *, names=None, families=None, verbose=False, need_apertures=True,
+                                   bdsim_config_file=None, relative_energy_cut=0.15, random_seed=None):
+        if hasattr(Geant4Engine, 'instance'):
+            print(f"Warning: Geant4Engine already running.")
+        else:
+            if bdsim_config_file is None:
+                raise NotImplementedError
+            self._initialise_geant4_engine(line, bdsim_config_file, relative_energy_cut, random_seed)
+        names = self._get_names_from_line(line, names, families)
+        for name in names:
+            mat = SixTrack_to_xcoll(self[name]['material'])
+            if self[name]['bending_radius'] is not None:
+                raise ValueError("Geant4Crystal not yet supported!")
+            self._create_collimator(line, Geant4Collimator, name, verbose=verbose,
+                                    material=self[name]['material'])
+        elements = [self._elements[name] for name in names]
+        install_elements(line, names, elements, need_apertures=need_apertures)
+
+
     def _initialise_geant4_engine(self, line, bdsim_config_file, relative_energy_cut=0.15, random_seed=None):
         ref_part = line.particle_ref
-
         kinetic_energy = lambda part: part.energy0 - part.mass0
         reference_kinetic_energy = kinetic_energy(ref_part)
 
@@ -624,49 +635,6 @@
                      relative_energy_cut=relative_energy_cut,
                      bdsim_config_file=bdsim_config_file)
 
-    def install_geant4_collimators(self, line, *, names=None, families=None, verbose=False, need_apertures=True,
-                                   bdsim_config_file=None, relative_energy_cut=0.15, random_seed=None):
-        if hasattr(Geant4Engine, 'instance'):
-            print(f"Warning: Geant4Engine already initialised as {Geant4Engine()}.")
-        else:
-            if bdsim_config_file is None:
-                raise NotImplementedError
-            self._initialise_geant4_engine(line, bdsim_config_file, relative_energy_cut, random_seed)
-        self.line = line
-        elements = []
-        if names is None and families is None:
-            names = self.collimator_names
-        elif names is None:
-            names = self.get_collimators_from_family(families)
-        elif families is not None:
-            names.append(self.get_collimators_from_family(families))
-        names = list(set(names)) # Remove duplicates
-        for name in names:
-            if verbose: print(f"Installing {name:20} as Geant4Collimator")
-            el = Geant4Collimator(gap=self[name]['gap'], angle=self[name]['angle'],
-                                  length=self[name]['length'], side=self[name]['side'],
-                                  collimator_id=name, material=self[name]['material'],
-                                  active=True, _tracking=False)
-
-            # Check that collimator is not installed as different type
-            # TODO: automatically replace collimator type and print warning
-            if isinstance(line[name], tuple(collimator_classes)):
-                raise ValueError(f"Trying to install {name} as {el.__class__.__name__},"
-                               + f" but it is already installed as {line[name].__class__.__name__}!\n"
-                               + f"Please reconstruct the line.")
-
-            # TODO: only allow Marker elements, no Drifts!!
-            #       How to do this with importing a line for MAD-X or SixTrack...?
-            elif not isinstance(line[name], (xt.Marker, xt.Drift)):
-                raise ValueError(f"Trying to install {name} as {el.__class__.__name__},"
-                               + f" but the line element to replace is not an xtrack.Marker "
-                               + f"(or xtrack.Drift)!\nPlease check the name, or correct the "
-                               + f"element.")
-            el.emittance = [self.nemitt_x, self.nemitt_y]
-            elements.append(el)
-        install_elements(line, names, elements, need_apertures=need_apertures)
-=======
->>>>>>> 700204d2
 
     # ==================================
     # ====== Accessing attributes ======
