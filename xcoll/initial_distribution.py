--- conflicted
+++ resolved
@@ -13,13 +13,8 @@
 
 
 def generate_pencil_on_collimator(line, name, num_particles, *, side='+-', pencil_spread=1e-6,
-<<<<<<< HEAD
-                                  impact_parameter=0, sigma_z=7.61e-2, tw=None, longitudinal=None,
-                                  longitudinal_betatron_cut=None, **kwargs):
-=======
                                   impact_parameter=0, sigma_z=7.61e-2, twiss=None, longitudinal=None,
                                   longitudinal_betatron_cut=None, tw=None):
->>>>>>> bd264915
     """
     Generate a pencil beam on a collimator.
     """
@@ -136,25 +131,15 @@
         part = xp.build_particles(
                 x=pencil, px=p_pencil, y_norm=transverse_norm, py_norm=p_transverse_norm,
                 zeta=zeta, delta=delta, nemitt_x=coll.nemitt_x, nemitt_y=coll.nemitt_y,
-<<<<<<< HEAD
-                line=line, at_element=name, match_at_s=match_at_s,
-                _context=coll._buffer.context, **kwargs
-=======
                 line=line, at_element=at_element, #match_at_s=match_at_s,
                 _context=coll._buffer.context
->>>>>>> bd264915
         )
     else:
         part = xp.build_particles(
                 x_norm=transverse_norm, px_norm=p_transverse_norm, y=pencil, py=p_pencil, 
                 zeta=zeta, delta=delta, nemitt_x=coll.nemitt_x, nemitt_y=coll.nemitt_y,
-<<<<<<< HEAD
-                line=line, at_element=name, match_at_s=match_at_s,
-                _context=coll._buffer.context, **kwargs
-=======
                 line=line, at_element=at_element, #match_at_s=match_at_s,
                 _context=coll._buffer.context
->>>>>>> bd264915
         )
 
     part._init_random_number_generator()
