# copyright ############################### #
# This file is part of the Xcoll Package.   #
# Copyright (c) CERN, 2024.                 #
# ######################################### #

import numpy as np

import xtrack as xt
import xobjects as xo
import xpart as xp

<<<<<<< HEAD
from .beam_elements import _all_collimator_classes
=======
from .beam_elements import _all_collimator_classes, EverestCrystal
>>>>>>> 700204d2


def generate_pencil_on_collimator(line, name, num_particles, *, side='+-', pencil_spread=1e-6,
                                  impact_parameter=0, sigma_z=7.61e-2, tw=None, longitudinal=None,
                                  longitudinal_betatron_cut=None):
    """
    Generate a pencil beam on a collimator.
    """

    if not line._has_valid_tracker():
        raise Exception("Please build tracker before generating pencil distribution!")

    coll = line[name]

    if not isinstance(coll, tuple(_all_collimator_classes)):
        raise ValueError("Need to provide a valid collimator!")

    if coll.optics is None:
        raise Exception("Need to assign optics to collimators before generating pencil distribution!")

    num_particles = int(num_particles)

    if coll.side == 'left':
        side = '+'
    if coll.side == 'right':
        side = '-'

    # Define the plane
    angle = coll.angle
    if abs(np.mod(angle-90,180)-90) < 1e-6:
        plane = 'x'
        transv_plane = 'y'
    elif abs(np.mod(angle,180)-90) < 1e-6:
        plane = 'y'
        transv_plane = 'x'
    else:
        raise NotImplementedError("Pencil beam on a skew collimator not yet supported!")

    if tw is None:
        tw = line.twiss()    # TODO: can we do this smarter by caching?

    # Is it converging or diverging?    # TODO: This might change with a tilt!!!!!!
    s_front = line.get_s_position(name)
    s_back  = s_front + coll.length
    is_converging  = tw[f'alf{plane}', name] > 0
    print(f"Collimator {name} is {'con' if is_converging else 'di'}verging.")

    beam_sizes = tw.get_beam_covariance(nemitt_x=coll.nemitt_x, nemitt_y=coll.nemitt_y)
    if is_converging:
        # pencil at front of jaw
        match_at_s = s_front
        sigma = beam_sizes.rows[name:f'{name}%%1'][f'sigma_{plane}'][0]
        sigma_transv = beam_sizes.rows[name:f'{name}%%1'][f'sigma_{transv_plane}'][0]
    else:
        # pencil at back of jaw
        match_at_s = s_back
        sigma = beam_sizes.rows[name:f'{name}%%1'][f'sigma_{plane}'][1]
        sigma_transv = beam_sizes.rows[name:f'{name}%%1'][f'sigma_{transv_plane}'][1]
    dr_sigmas = pencil_spread/sigma

    # Generate 4D coordinates
    # TODO: there is some looping in the calculation here and in xpart. Can it be improved?
    if side == '+-':
        num_plus = int(num_particles/2)
        num_min  = int(num_particles - num_plus)
        coords_plus = _generate_4D_pencil_one_jaw(line, name, num_plus, plane, '+', impact_parameter, dr_sigmas, match_at_s, is_converging)
        coords_min  = _generate_4D_pencil_one_jaw(line, name, num_min,  plane, '-', impact_parameter, dr_sigmas, match_at_s, is_converging)
        coords      = [ [*c_plus, *c_min] for c_plus, c_min in zip(coords_plus, coords_min)]
    else:
        coords      = _generate_4D_pencil_one_jaw(line, name, num_particles, plane, side, impact_parameter, dr_sigmas, match_at_s, is_converging)
    pencil            = coords[0]
    p_pencil          = coords[1]
    transverse_norm   = coords[2]
    p_transverse_norm = coords[3]

    # Longitudinal plane
    # TODO: make this more general, make this better
    if longitudinal is None:
        delta = 0
        zeta  = 0
    elif longitudinal == 'matched_dispersion':
        raise NotImplementedError
        # if longitudinal_betatron_cut is None:
        #     cut = 0
        # else:
        #     cut = np.random.uniform(-longitudinal_betatron_cut, longitudinal_betatron_cut,
        #                             num_particles)
        # delta = generate_delta_from_dispersion(line, name, plane=plane, position_mm=pencil,
        #                                        nemitt_x=nemitt_x, nemitt_y=nemitt_y, twiss=tw,
        #                                        betatron_cut=cut, match_at_front=is_converging)
        # zeta  = 0
    elif longitudinal == 'bucket':
        zeta, delta = xp.generate_longitudinal_coordinates(
                num_particles=num_particles, distribution='gaussian', sigma_z=sigma_z, line=line
        )
    elif not hasattr(longitudinal, '__iter__'):
        raise ValueError
    elif len(longitudinal) != 2:
        raise ValueError
    elif isinstance(longitudinal, str):
        raise ValueError
    elif isinstance(longitudinal, dict):
        zeta = longitudinal['zeta']
        delta = longitudinal['delta']
    else:
        zeta = longitudinal[0]
        delta = longitudinal[1]

    # Build the particles
    if plane == 'x':
        part = xp.build_particles(
                x=pencil, px=p_pencil, y_norm=transverse_norm, py_norm=p_transverse_norm,
                zeta=zeta, delta=delta, nemitt_x=coll.nemitt_x, nemitt_y=coll.nemitt_y,
                line=line, at_element=name, match_at_s=match_at_s,
                _context=coll._buffer.context
        )
    else:
        part = xp.build_particles(
                x_norm=transverse_norm, px_norm=p_transverse_norm, y=pencil, py=p_pencil, 
                zeta=zeta, delta=delta, nemitt_x=coll.nemitt_x, nemitt_y=coll.nemitt_y,
                line=line, at_element=name, match_at_s=match_at_s,
                _context=coll._buffer.context
        )

    part._init_random_number_generator()

    return part


def generate_delta_from_dispersion(line, at_element, *, plane, position_mm, nemitt_x, nemitt_y,
                                   twiss=None, betatron_cut=0, match_at_front=True):
    if line.tracker is None:
        raise ValueError("Need to build tracker first!")
    if not hasattr(betatron_cut, '__iter__'):
        if hasattr(position_mm, '__iter__'):
            betatron_cut = np.full_like(position_mm, betatron_cut)
    elif not hasattr(position_mm, '__iter__'):
        position_mm = np.full_like(betatron_cut, position_mm)
    elif len(position_mm) != len(betatron_cut):
        raise ValueError
    if plane not in ['x', 'y']:
        raise ValueError("The variable 'plane' needs to be either 'x' or 'y'!")

    if twiss is None:
        twiss = line.twiss()

    beam_sizes = twiss.get_beam_covariance(nemitt_x=nemitt_x, nemitt_y=nemitt_y)
    beam_sizes = beam_sizes.rows[at_element:f'{at_element}%%1'][f'sigma_{plane}']
    sigma = beam_sizes[0] if match_at_front else beam_sizes[1]
    delta  = (position_mm - betatron_cut*sigma - twiss.rows[at_element][plane])
    delta /= twiss.rows[at_element][f'd{plane}']

    return delta


def _generate_4D_pencil_one_jaw(line, name, num_particles, plane, side, impact_parameter,
                                dr_sigmas, match_at_s, is_converging):
    coll = line[name]

    if side == '+':
        if is_converging:
            if isinstance(coll, EverestCrystal):
                pencil_pos = coll.jaw_U + impact_parameter
            else:
                pencil_pos = coll.jaw_LU + impact_parameter
        else:
            if isinstance(coll, EverestCrystal):
                pencil_pos = coll.jaw_D - impact_parameter
            else:
                pencil_pos = coll.jaw_LD + impact_parameter
    elif side == '-':
        if is_converging:
            if isinstance(coll, EverestCrystal):
                pencil_pos = coll.jaw_U - impact_parameter
            else:
                pencil_pos = coll.jaw_RU - impact_parameter
        else:
            if isinstance(coll, EverestCrystal):
                pencil_pos = coll.jaw_D + impact_parameter
            else:
                pencil_pos = coll.jaw_RD - impact_parameter

    # Collimator plane: generate pencil distribution
    pencil, p_pencil = xp.generate_2D_pencil_with_absolute_cut(
                        num_particles, plane=plane, absolute_cut=pencil_pos, line=line,
                        dr_sigmas=dr_sigmas, nemitt_x=coll.nemitt_x, nemitt_y=coll.nemitt_y,
                        at_element=name, side=side,match_at_s=match_at_s
                       )

    # Other plane: generate gaussian distribution in normalized coordinates
    transverse_norm   = np.random.normal(size=num_particles)
    p_transverse_norm = np.random.normal(size=num_particles)

    return [pencil, p_pencil, transverse_norm, p_transverse_norm]
<|MERGE_RESOLUTION|>--- conflicted
+++ resolved
@@ -9,11 +9,7 @@
 import xobjects as xo
 import xpart as xp
 
-<<<<<<< HEAD
-from .beam_elements import _all_collimator_classes
-=======
 from .beam_elements import _all_collimator_classes, EverestCrystal
->>>>>>> 700204d2
 
 
 def generate_pencil_on_collimator(line, name, num_particles, *, side='+-', pencil_spread=1e-6,
