--- conflicted
+++ resolved
@@ -11,10 +11,7 @@
 import xtrack as xt
 import xobjects as xo
 
-<<<<<<< HEAD
-from .beam_elements import collimator_classes, crystal_classes, FlukaCollimator
-=======
-from .beam_elements import collimator_classes, crystal_classes
+from .beam_elements import collimator_classes, crystal_classes, FlukaCollimator, FlukaCrystal
 from .general import __version__
 from .plot import _plot_lossmap_base
 from .headers.particle_states import (
@@ -23,65 +20,18 @@
     LOST_ON_GEANT4_BLOCK, LOST_ON_GEANT4_COLL, LOST_ON_GEANT4_CRYSTAL,
     LOST_ON_ABSORBER, MASSLESS_OR_NEUTRAL, ACC_IONISATION_LOSS,
     VIRTUAL_ENERGY)
->>>>>>> eef90a3d
 
 
 class LossMap:
     def __init__(self, line, part, *, line_is_reversed, interpolation=None,
                  line_shift_s=0, weights=None, weight_function=None, verbose=True):
+        fluka_coll = line.get_elements_of_type(FlukaCollimator, FlukaCrystal)[0]
+        if len(fluka_coll) > 0 and np.any([coll._acc_ionisation_loss < 0 for coll in fluka_coll]):
+            raise ValueError("FlukaCollimators have not been tracked, or LossMap already calculated")
+        
         self._line_is_reversed = line_is_reversed
         self._machine_length = line.get_length() if line else None
         self._interpolation = interpolation
-<<<<<<< HEAD
-
-        fluka_coll = line.get_elements_of_type(FlukaCollimator)[0]
-        if len(fluka_coll) > 0 and np.any([coll._acc_ionisation_loss < 0 for coll in fluka_coll]):
-            raise ValueError("FlukaCollimators have not been tracked, or LossMap already calculated")
-        if weights is None:
-            if weight_function is None:
-                self._weights = np.ones(len(part.x))
-            else:
-                self._weights = _create_weights_from_initial_state(part, weight_function)
-        else:
-            if weight_function is not None:
-                raise ValueError("Use either 'weights' or 'weight_function', not both!")
-            self._weights = part.sort(interleave_lost_particles=True)
-
-        # Correct particles that are lost in aperture directly after collimator -> should be absorbed
-        self._correct_absorbed(verbose=verbose)
-
-        # Loss location refinement
-        if interpolation is not None:
-            self._interpolate()
-
-        self._make_coll_summary()
-        coll_summary = self._summary[self._summary.nabs > 0].to_dict('list')
-        aper_s, aper_names, aper_nabs, aper_energy = self._get_aperture_losses()
-
-        self._lossmap = {
-                'collimator': {
-                    's':      coll_summary['s'],
-                    'name':   coll_summary['collname'],
-                    'length': coll_summary['length'],
-                    'n':      coll_summary['nabs'],
-                    'e':      coll_summary['energy']
-                }
-                ,
-                'aperture': {
-                    's':    aper_s,
-                    'name': aper_names,
-                    'n':    aper_nabs,
-                    'e':    aper_energy
-                }
-                ,
-                'machine_length': self._machine_length
-                ,
-                'interpolation': interpolation
-                ,
-                'reversed': self._line_is_reversed
-            }
-
-=======
         self._momentum = line.particle_ref.p0c[0] if line else None
         self._aper_s = np.array([])
         self._aper_nabs = np.array([])
@@ -115,7 +65,6 @@
         lm = cls(None, None, line_is_reversed=None)
         lm.add_from_json(file, verbose=verbose)
         return lm
->>>>>>> eef90a3d
 
     def to_json(self, file):
         with open(Path(file), 'w') as fid:
@@ -314,27 +263,6 @@
                         print(f"Found at {line.element_names[elem]}, "
                             + f"moved to {line.element_names[elem-1]}")
                     part.at_element[idx] = elem - 1
-<<<<<<< HEAD
-                    what_type = self._line[elem-1].__class__.__name__
-                    if what_type == 'EverestBlock':
-                        part.state[idx] = -330
-                    elif what_type == 'EverestCollimator':
-                        part.state[idx] = -331
-                    elif what_type == 'EverestCrystal':
-                        part.state[idx] = -332
-                    elif what_type == 'FlukaBlock':
-                        part.state[idx] = -333
-                    elif what_type == 'FlukaCollimator':
-                        part.state[idx] = -334
-                    elif what_type == 'FlukaCrystal':
-                        part.state[idx] = -335
-                    elif what_type == 'Geant4Block':
-                        part.state[idx] = -336
-                    elif what_type == 'Geant4Collimator':
-                        part.state[idx] = -337
-                    elif what_type == 'Geant4Crystal':
-                        part.state[idx] = -338
-=======
                     what_type = line[elem-1].__class__.__name__
                     if what_type == 'EverestBlock':
                         part.state[idx] = LOST_ON_EVEREST_BLOCK
@@ -354,7 +282,6 @@
                         part.state[idx] = LOST_ON_GEANT4_COLL
                     elif what_type == 'Geant4Crystal':
                         part.state[idx] = LOST_ON_GEANT4_CRYSTAL
->>>>>>> eef90a3d
                     elif what_type == 'BlackAbsorber':
                         part.state[idx] = LOST_ON_ABSORBER
                     else:
@@ -372,19 +299,6 @@
                 dr = 50e-6,               # Transverse accuracy [m]
                 ds = self.interpolation   # Longitudinal accuracy [m]
             )
-<<<<<<< HEAD
-            loss_loc_refinement.refine_loss_location(self._part)
-
-
-    def _make_coll_summary(self):
-        collimator_names = self._line.get_elements_of_type(collimator_classes)[1]
-        coll_mask     = (self._part.state <= -330) & (self._part.state >= -350)
-        coll_losses   = np.array([self._line.element_names[i]
-                                  for i in self._part.at_element[coll_mask]])
-        coll_lengths  = [self._line[name].length for name in collimator_names]
-        coll_pos      = [(self._line.get_s_position(name) + self._line[name].length/2)
-                         for name in collimator_names]
-=======
             loss_loc_refinement.refine_loss_location(part)
 
 
@@ -413,8 +327,13 @@
         coll_weights = weights[coll_mask]
         nabs = [coll_weights[coll_losses == name].sum()
                 for name in names]
+
+        deposited_energy = {name: line[name]._acc_ionisation_loss
+                                  if hasattr(line[name], '_acc_ionisation_loss')
+                                  else 0.
+                            for name in names}
         energy_weights = coll_weights * part.energy[coll_mask]
-        eabs = [energy_weights[coll_losses == name].sum()
+        eabs = [energy_weights[coll_losses == name].sum() + deposited_energy[name]
                 for name in names]
         self._do_collimator_adding(coll_s=coll_pos, coll_name=names, coll_nabs=nabs,
                                    coll_eabs=eabs, coll_length=coll_lengths,
@@ -480,43 +399,12 @@
         aper_mask = part.state == 0
         if len(part.s[aper_mask]) == 0:
             return
->>>>>>> eef90a3d
 
         # Get s position per particle (lost on aperture)
         L = self.machine_length
         aper_s = np.mod(part.s[aper_mask] + line_shift_s, L)
         if self._line_is_reversed:
-<<<<<<< HEAD
-            coll_pos  = [self._machine_length - s for s in coll_pos]
-
-        coll_types    = [self._line[name].__class__.__name__ for name in collimator_names]
-        coll_weights  = self._weights[coll_mask]
-        nabs          = [coll_weights[coll_losses == name].sum() for name in collimator_names]
-
-        deposited_energy = {name: self._line[name]._acc_ionisation_loss
-                                  if hasattr(self._line[name], '_acc_ionisation_loss')
-                                  else 0.
-                            for name in collimator_names}
-        energy_weights = coll_weights * self._part.energy[coll_mask]
-        coll_energy    = [energy_weights[coll_losses == name].sum() + deposited_energy[name]
-                          for name in collimator_names]
-
-        # Resest accumulated ionisation loss
-        for name in collimator_names:
-            if hasattr(self._line[name], '_acc_ionisation_loss'):
-                self._line[name]._acc_ionisation_loss = -1.
-
-        self._summary = pd.DataFrame({
-            'collname': collimator_names,
-            'nabs':     nabs,    # of particles lost on collimators
-            'energy':   coll_energy,
-            'length':   coll_lengths,
-            's':        coll_pos,
-            'type':     coll_types
-        })
-=======
             aper_s = L - aper_s
->>>>>>> eef90a3d
 
         if self._interpolation:
             # Binned aperture losses
@@ -664,15 +552,6 @@
         raise AttributeError("The line_is_reversed property is not available "
                            + "for MultiLossMap objects.")
 
-<<<<<<< HEAD
-        # Create output arrays
-        aper_pos       = np.unique(aper_s)
-        aper_names     = [name_dict[ss] for ss in aper_pos]
-        aper_weights   = self._weights[aper_mask]
-        aper_nabs      = [aper_weights[aper_s == s].sum() for s in aper_pos]
-        energy_weights = aper_weights * self._part.energy[aper_mask]
-        aper_energy    = [energy_weights[aper_s == s].sum() for s in aper_pos]
-=======
     @property
     def lossmap(self):
         coll_summary = self.summary[self.summary.n > 0].to_dict('list')
@@ -685,7 +564,6 @@
                 'momentum':        self._momentum,
             }
 
->>>>>>> eef90a3d
 
     def add_lossmap(self, lm):
         """
