--- conflicted
+++ resolved
@@ -35,11 +35,7 @@
             self._weights = part.sort(interleave_lost_particles=True)
 
         # Correct particles that are lost in aperture directly after collimator -> should be absorbed
-<<<<<<< HEAD
-        self._correct_absorbed()
-=======
         self._correct_absorbed(verbose=verbose)
->>>>>>> 5e90d0b7
 
         # Loss location refinement
         if interpolation is not None:
@@ -115,31 +111,6 @@
         return self._weights
 
 
-<<<<<<< HEAD
-    def _correct_absorbed(self):
-        # Correct particles that are at an aperture directly after a collimator
-        part = self._part
-        for idx, elem in enumerate(part.at_element):
-            if (part.state[idx] == 0 and elem > 0
-            and self._line.element_names[elem-1] in
-            self._line.get_elements_of_type(collimator_classes)[1]):
-                print(f"Found at {self._line.element_names[elem]}, "
-                    + f"should be {self._line.element_names[elem-1]}")
-                part.at_element[idx] = elem - 1
-                what_type = self._line[elem-1].__class__.__name__
-                if what_type == 'EverestCollimator':
-                    part.state[idx] = -331
-                elif what_type == 'EverestCrystal':
-                    part.state[idx] = -332
-                elif what_type == 'FlukaCollimator':
-                    part.state[idx] = -334   # TODO: what if crystal?
-                elif what_type == 'Geant4Collimator':
-                    part.state[idx] = -337   # TODO: what if crystal?
-                elif what_type == 'BlackAbsorber':
-                    part.state[idx] = -340
-                else:
-                    raise ValueError(f"Unknown collimator type {what_type}")
-=======
     def _correct_absorbed(self, verbose=True):
         # Correct particles that are at an aperture directly after a collimator
         part = self._part
@@ -169,7 +140,6 @@
                         part.state[idx] = -340
                     else:
                         raise ValueError(f"Unknown collimator type {what_type}")
->>>>>>> 5e90d0b7
 
     def _interpolate(self):
         aper_s = list(self._part.s[self._part.state==0])
