[project]
name = "xcoll"
<<<<<<< HEAD
version = "0.6.0rc0.dev1+fluka"
=======
version = "0.7.1"
>>>>>>> 2b77060a
description = "Xsuite collimation package"
authors = [
    {name="Frederik F. Van der Veken", email="frederik@cern.ch"},
    {name="Simone O. Solstrand",       email="simone.otelie.solstrand@cern.ch"},
    {name="Björn Lindstrom",           email="bjorn.lindstrom@cern.ch"},
    {name="Giacomo Broggi",            email="giacomo.broggi@cern.ch"},
    {name="André Donadon Servelle",    email="andre.donadon.servelle@cern.ch"},
    {name="Dora E. Veres",             email="dora.erzsebet.veres@cern.ch"},
    {name="Despina Demetriadou",       email="despina.demetriadou@cern.ch"},
    {name="Andrey Abramov",            email="andrey.abramov@cern.ch"},
    {name="Giovanni Iadarola",         email="giovanni.iadarola@cern.ch"}
]
readme = "README.md"
license = {text="Apache-2.0"}

requires-python = ">=3.10"

dependencies = [
    "ruamel-yaml (>=0.17.31,<0.18.15)",
    "numpy>=1.0",
    "pandas>=1.4",
    "xobjects>=0.5.6",
    "xdeps>=0.10.8",
    "xpart>=0.23.2",
    "xtrack>=0.95.0",
]

[project.optional-dependencies]
tests = ["pytest", "pytest-html", "pytest-xdist"]

[project.urls]
homepage = "https://github.com/xsuite/xcoll"
repository = "https://github.com/xsuite/xcoll"
documentation = "https://xsuite.readthedocs.io/"
"Bug Tracker" = "https://github.com/xsuite/xsuite/issues"
download = "https://pypi.python.org/pypi/xcoll"

[project.entry-points.xobjects]
include = "xcoll"

[tool.poetry]
exclude = ["xcoll/lib", "xcoll/config"]

[poetry.group.dev.dependencies]
pytest = ">=7.3"
xaux = ">=0.3.10"

[build-system]
# Needed for pip install -e (BTW: need pip version 22)
requires = ["poetry-core>=2.0"]
build-backend = "poetry.core.masonry.api"

# pyproject.toml
#[tool.pytest.ini_options]
#addopts = "-ra --durations=10 --durations-min=1"
#python_functions = ["test_"]
#testpaths = [
#    "tests",
#]
<|MERGE_RESOLUTION|>--- conflicted
+++ resolved
@@ -1,10 +1,6 @@
 [project]
 name = "xcoll"
-<<<<<<< HEAD
-version = "0.6.0rc0.dev1+fluka"
-=======
-version = "0.7.1"
->>>>>>> 2b77060a
+version = "0.7.1.dev1+fluka"
 description = "Xsuite collimation package"
 authors = [
     {name="Frederik F. Van der Veken", email="frederik@cern.ch"},
