[project]
name = "xcoll"
<<<<<<< HEAD
version = "0.7.2rc0"
=======
version = "0.7.1"
>>>>>>> 2b77060a
description = "Xsuite collimation package"
authors = [
    {name="Frederik F. Van der Veken", email="frederik@cern.ch"},
    {name="Simone O. Solstrand",       email="simone.otelie.solstrand@cern.ch"},
    {name="Björn Lindstrom",           email="bjorn.lindstrom@cern.ch"},
    {name="Giacomo Broggi",            email="giacomo.broggi@cern.ch"},
    {name="André Donadon Servelle",    email="andre.donadon.servelle@cern.ch"},
    {name="Dora E. Veres",             email="dora.erzsebet.veres@cern.ch"},
    {name="Despina Demetriadou",       email="despina.demetriadou@cern.ch"},
    {name="Andrey Abramov",            email="andrey.abramov@cern.ch"},
    {name="Giovanni Iadarola",         email="giovanni.iadarola@cern.ch"}
]
readme = "README.md"
license = {text="Apache-2.0"}

requires-python = ">=3.10"

dependencies = [
    "ruamel-yaml (>=0.17.31,<0.18.15)",
    "numpy>=1.0",
    "pandas>=1.4",
    "xobjects>=0.5.6",
    "xdeps>=0.10.8",
    "xpart>=0.23.2",
    "xtrack>=0.95.0",
]

[project.optional-dependencies]
tests = ["pytest", "pytest-html", "pytest-xdist"]

[project.urls]
homepage = "https://github.com/xsuite/xcoll"
repository = "https://github.com/xsuite/xcoll"
documentation = "https://xsuite.readthedocs.io/"
"Bug Tracker" = "https://github.com/xsuite/xsuite/issues"
download = "https://pypi.python.org/pypi/xcoll"

[project.entry-points.xobjects]
include = "xcoll"

[tool.poetry]
exclude = ["xcoll/lib", "xcoll/config"]

[poetry.group.dev.dependencies]
pytest = ">=7.3"
xaux = ">=0.3.10"

[build-system]
# Needed for pip install -e (BTW: need pip version 22)
requires = ["poetry-core>=2.0"]
build-backend = "poetry.core.masonry.api"

# pyproject.toml
#[tool.pytest.ini_options]
#addopts = "-ra --durations=10 --durations-min=1"
#python_functions = ["test_"]
#testpaths = [
#    "tests",
#]
<|MERGE_RESOLUTION|>--- conflicted
+++ resolved
@@ -1,10 +1,6 @@
 [project]
 name = "xcoll"
-<<<<<<< HEAD
 version = "0.7.2rc0"
-=======
-version = "0.7.1"
->>>>>>> 2b77060a
 description = "Xsuite collimation package"
 authors = [
     {name="Frederik F. Van der Veken", email="frederik@cern.ch"},
