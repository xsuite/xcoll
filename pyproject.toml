[project]
name = "xcoll"
<<<<<<< HEAD
version = "0.7.1.dev1+fluka"
=======
version = "0.7.2"
>>>>>>> 56970655
description = "Xsuite collimation package"
authors = [
    {name="Frederik F. Van der Veken", email="frederik@cern.ch"},
    {name="Simone O. Solstrand",       email="simone.otelie.solstrand@cern.ch"},
    {name="Björn Lindstrom",           email="bjorn.lindstrom@cern.ch"},
    {name="Giacomo Broggi",            email="giacomo.broggi@cern.ch"},
    {name="André Donadon Servelle",    email="andre.donadon.servelle@cern.ch"},
    {name="Dora E. Veres",             email="dora.erzsebet.veres@cern.ch"},
    {name="Despina Demetriadou",       email="despina.demetriadou@cern.ch"},
    {name="Andrey Abramov",            email="andrey.abramov@cern.ch"},
    {name="Giovanni Iadarola",         email="giovanni.iadarola@cern.ch"}
]
readme = "README.md"
license = {text="Apache-2.0"}

requires-python = ">=3.10"

dependencies = [
    "ruamel-yaml (>=0.17.31,<0.18.15)",
    "numpy>=1.0",
    "pandas>=1.4",
    "xobjects>=0.5.6",
    "xdeps>=0.10.8",
    "xpart>=0.23.2",
    "xtrack>=0.95.0",
]

[project.optional-dependencies]
tests = ["pytest", "pytest-html", "pytest-xdist"]

[project.urls]
homepage = "https://github.com/xsuite/xcoll"
repository = "https://github.com/xsuite/xcoll"
documentation = "https://xsuite.readthedocs.io/"
"Bug Tracker" = "https://github.com/xsuite/xsuite/issues"
download = "https://pypi.python.org/pypi/xcoll"

[project.entry-points.xobjects]
include = "xcoll"

[tool.poetry]
exclude = ["xcoll/lib", "xcoll/config"]

[poetry.group.dev.dependencies]
pytest = ">=7.3"
xaux = ">=0.3.10"

[build-system]
# Needed for pip install -e (BTW: need pip version 22)
requires = ["poetry-core>=2.0"]
build-backend = "poetry.core.masonry.api"

# pyproject.toml
#[tool.pytest.ini_options]
#addopts = "-ra --durations=10 --durations-min=1"
#python_functions = ["test_"]
#testpaths = [
#    "tests",
#]
<|MERGE_RESOLUTION|>--- conflicted
+++ resolved
@@ -1,10 +1,6 @@
 [project]
 name = "xcoll"
-<<<<<<< HEAD
-version = "0.7.1.dev1+fluka"
-=======
-version = "0.7.2"
->>>>>>> 56970655
+version = "0.7.2.dev1+fluka"
 description = "Xsuite collimation package"
 authors = [
     {name="Frederik F. Van der Veken", email="frederik@cern.ch"},
