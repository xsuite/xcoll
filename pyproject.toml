[project]
name = "xcoll"
<<<<<<< HEAD
version = "0.6.4.dev1+geant4"
=======
version = "0.7.0rc0"
>>>>>>> 617e226a
description = "Xsuite collimation package"
authors = [
    {name="Frederik F. Van der Veken", email="frederik@cern.ch"},
    {name="Simone O. Solstrand",       email="simone.otelie.solstrand@cern.ch"},
    {name="Björn Lindstrom",           email="bjorn.lindstrom@cern.ch"},
    {name="Giacomo Broggi",            email="giacomo.broggi@cern.ch"},
    {name="André Donadon Servelle",    email="andre.donadon.servelle@cern.ch"},
    {name="Dora E. Veres",             email="dora.erzsebet.veres@cern.ch"},
    {name="Despina Demetriadou",       email="despina.demetriadou@cern.ch"},
    {name="Andrey Abramov",            email="andrey.abramov@cern.ch"},
    {name="Giovanni Iadarola",         email="giovanni.iadarola@cern.ch"}
]
readme = "README.md"
license = {text="Apache-2.0"}

requires-python = ">=3.10"

dependencies = [
    "ruamel-yaml (>=0.17.31,<0.18.15)",
    "numpy>=1.0",
    "pandas>=1.4",
    "xobjects>=0.5.2",
    "xdeps>=0.10.6",
    "xpart>=0.23.1",
    "xtrack>=0.90.1",
]

[project.optional-dependencies]
tests = ["pytest", "pytest-html", "pytest-xdist"]

[project.urls]
homepage = "https://github.com/xsuite/xcoll"
repository = "https://github.com/xsuite/xcoll"
documentation = "https://xsuite.readthedocs.io/"
"Bug Tracker" = "https://github.com/xsuite/xsuite/issues"
download = "https://pypi.python.org/pypi/xcoll"

[project.entry-points.xobjects]
include = "xcoll"

[tool.poetry]
exclude = ["xcoll/lib", "xcoll/config"]

[poetry.group.dev.dependencies]
pytest = ">=7.3"
xaux = ">=0.3.6"

[build-system]
# Needed for pip install -e (BTW: need pip version 22)
requires = ["poetry-core>=2.0"]
build-backend = "poetry.core.masonry.api"

# pyproject.toml
#[tool.pytest.ini_options]
#addopts = "-ra --durations=10 --durations-min=1"
#python_functions = ["test_"]
#testpaths = [
#    "tests",
#]
<|MERGE_RESOLUTION|>--- conflicted
+++ resolved
@@ -1,10 +1,6 @@
 [project]
 name = "xcoll"
-<<<<<<< HEAD
-version = "0.6.4.dev1+geant4"
-=======
-version = "0.7.0rc0"
->>>>>>> 617e226a
+version = "0.7.0.dev1+geant4"
 description = "Xsuite collimation package"
 authors = [
     {name="Frederik F. Van der Veken", email="frederik@cern.ch"},
