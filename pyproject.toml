--- conflicted
+++ resolved
@@ -1,10 +1,6 @@
 [tool.poetry]
 name = "xcoll"
-<<<<<<< HEAD
-version = "0.5.3"
-=======
 version = "0.5.4rc0"
->>>>>>> fe2e0dcd
 description = "Xsuite collimation package"
 homepage = "https://github.com/xsuite/xcoll"
 repository = "https://github.com/xsuite/xcoll"
