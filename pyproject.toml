[tool.poetry]
name = "xcoll"
version = "0.2.1"
description = "Xsuite collimation package"
homepage = "https://github.com/xsuite/xcoll"
repository = "https://github.com/xsuite/xcoll"
authors = [
           "Frederik F. Van der Veken <frederik@cern.ch>",
           "Despina Demetriadou <despina.demetriadou@cern.ch>",
           "Andrey Abramov <andrey.abramov@cern.ch>",
           "Giovanni Iadorala <giovanni.iadorala@cern.ch>"
]
readme = "README.md"
license = "Apache 2.0"
include = [ "LICENSE", "NOTICE" ]


[tool.poetry.dependencies]
python = ">=3.8"
<<<<<<< HEAD
ruamel-yaml = { version = "^0.17.31", optional = true }
#numpy
#pandas
#scipy
#xobjects
#xdeps
#xpart
#xtrack

[tool.poetry.dev-dependencies]
pytest = ">=7.3"

[tool.poetry.extras]
tests = ["pytest", "ruamel-yaml"]
=======
numpy = ">=1.0"
pandas = ">=1.4"
xobjects = "^0.2.6"
xdeps = "^0.1.1"
xpart = "^0.15.0"
xtrack = "^0.36.5"
xfields = "^0.12.1"
xcoll = "^0.2.1"

[tool.poetry.dev-dependencies]
pytest = ">7"
>>>>>>> 255f1599

[build-system]
# Needed for pip install -e (BTW: need pip version 22)
requires = ["poetry-core>=1.0.8"]
build-backend = "poetry.core.masonry.api"<|MERGE_RESOLUTION|>--- conflicted
+++ resolved
@@ -17,22 +17,7 @@
 
 [tool.poetry.dependencies]
 python = ">=3.8"
-<<<<<<< HEAD
 ruamel-yaml = { version = "^0.17.31", optional = true }
-#numpy
-#pandas
-#scipy
-#xobjects
-#xdeps
-#xpart
-#xtrack
-
-[tool.poetry.dev-dependencies]
-pytest = ">=7.3"
-
-[tool.poetry.extras]
-tests = ["pytest", "ruamel-yaml"]
-=======
 numpy = ">=1.0"
 pandas = ">=1.4"
 xobjects = "^0.2.6"
@@ -43,8 +28,10 @@
 xcoll = "^0.2.1"
 
 [tool.poetry.dev-dependencies]
-pytest = ">7"
->>>>>>> 255f1599
+pytest = ">=7.3"
+
+[tool.poetry.extras]
+tests = ["pytest", "ruamel-yaml"]
 
 [build-system]
 # Needed for pip install -e (BTW: need pip version 22)
