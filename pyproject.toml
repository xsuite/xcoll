[project]
name = "xcoll"
<<<<<<< HEAD
version = "0.7.0rc0"
=======
version = "0.6.4"
>>>>>>> 313c41b9
description = "Xsuite collimation package"
authors = [
    {name="Frederik F. Van der Veken", email="frederik@cern.ch"},
    {name="Simone O. Solstrand",       email="simone.otelie.solstrand@cern.ch"},
    {name="Björn Lindstrom",           email="bjorn.lindstrom@cern.ch"},
    {name="Giacomo Broggi",            email="giacomo.broggi@cern.ch"},
    {name="André Donadon Servelle",    email="andre.donadon.servelle@cern.ch"},
    {name="Dora E. Veres",             email="dora.erzsebet.veres@cern.ch"},
    {name="Despina Demetriadou",       email="despina.demetriadou@cern.ch"},
    {name="Andrey Abramov",            email="andrey.abramov@cern.ch"},
    {name="Giovanni Iadarola",         email="giovanni.iadarola@cern.ch"}
]
readme = "README.md"
license = {text="Apache-2.0"}

requires-python = ">=3.10"

dependencies = [
    "ruamel-yaml (>=0.17.31,<0.18.15)",
    "numpy>=1.0",
    "pandas>=1.4",
    "xobjects>=0.5.2",
    "xdeps>=0.10.6",
    "xpart>=0.23.1",
    "xtrack>=0.90.1",
]

[project.optional-dependencies]
tests = ["pytest", "pytest-html", "pytest-xdist"]

[project.urls]
homepage = "https://github.com/xsuite/xcoll"
repository = "https://github.com/xsuite/xcoll"
documentation = "https://xsuite.readthedocs.io/"
"Bug Tracker" = "https://github.com/xsuite/xsuite/issues"
download = "https://pypi.python.org/pypi/xcoll"

[project.entry-points.xobjects]
include = "xcoll"

[tool.poetry]
exclude = ["xcoll/lib", "xcoll/config"]

[poetry.group.dev.dependencies]
pytest = ">=7.3"
xaux = ">=0.3.6"

[build-system]
# Needed for pip install -e (BTW: need pip version 22)
requires = ["poetry-core>=2.0"]
build-backend = "poetry.core.masonry.api"

# pyproject.toml
#[tool.pytest.ini_options]
#addopts = "-ra --durations=10 --durations-min=1"
#python_functions = ["test_"]
#testpaths = [
#    "tests",
#]
<|MERGE_RESOLUTION|>--- conflicted
+++ resolved
@@ -1,10 +1,6 @@
 [project]
 name = "xcoll"
-<<<<<<< HEAD
 version = "0.7.0rc0"
-=======
-version = "0.6.4"
->>>>>>> 313c41b9
 description = "Xsuite collimation package"
 authors = [
     {name="Frederik F. Van der Veken", email="frederik@cern.ch"},
